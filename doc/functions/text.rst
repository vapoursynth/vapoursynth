--- conflicted
+++ resolved
@@ -1,11 +1,7 @@
 Text
 ====
 
-<<<<<<< HEAD
-.. function:: Text(vnode clip, string text[, int alignment=7])
-=======
-.. function:: Text(clip clip, string text[, int alignment=7, int scale=1])
->>>>>>> e5648491
+.. function:: Text(vnode clip, string text[, int alignment=7, int scale=1])
    :module: text
 
    Text is a simple text printing filter. It doesn't use any external libraries
