--- conflicted
+++ resolved
@@ -1277,11 +1277,7 @@
         self._ensure_open()
         return createVideoFrame(self.funcs.copyFrame(self.constf, self.core), self.funcs, self.core)
 
-<<<<<<< HEAD
-    def writelines(self, write):
-=======
     def readchunks(self):
->>>>>>> d2fdd375
         self._ensure_open()
 
         lib = self.funcs
@@ -1931,11 +1927,7 @@
             fileobj.write(data.encode("ascii"))
 
         write = fileobj.write
-<<<<<<< HEAD
-        writelines = VideoFrame.writelines
-=======
         readchunks = VideoFrame.readchunks
->>>>>>> d2fdd375
 
         for idx, frame in enumerate(self.frames(prefetch, backlog, close=True)):
             if y4m:
