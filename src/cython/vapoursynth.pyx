#  Copyright (c) 2012-2020 Fredrik Mellbin
#
#  This file is part of VapourSynth.
#
#  VapourSynth is free software; you can redistribute it and/or
#  modify it under the terms of the GNU Lesser General Public
#  License as published by the Free Software Foundation; either
#  version 2.1 of the License, or (at your option) any later version.
#
#  VapourSynth is distributed in the hope that it will be useful,
#  but WITHOUT ANY WARRANTY; without even the implied warranty of
#  MERCHANTABILITY or FITNESS FOR A PARTICULAR PURPOSE.  See the GNU
#  Lesser General Public License for more details.
#
#  You should have received a copy of the GNU Lesser General Public
#  License along with VapourSynth; if not, write to the Free Software
#  Foundation, Inc., 51 Franklin Street, Fifth Floor, Boston, MA 02110-1301 USA
""" This is the VapourSynth module implementing the Python bindings. """

cimport vapoursynth
from vsscript cimport VSScriptOptions
from vsscript_internal cimport VSScript
cimport cython.parallel
from cython cimport view, final
from libc.stdint cimport intptr_t, int16_t, uint16_t, int32_t, uint32_t
from cpython.buffer cimport (PyBUF_WRITABLE, PyBUF_FORMAT, PyBUF_STRIDES,
                             PyBUF_F_CONTIGUOUS)
from cpython.ref cimport Py_INCREF, Py_DECREF
import os
import ctypes
import threading
import traceback
import gc
import sys
import inspect
import weakref
import atexit
import contextlib
<<<<<<< HEAD
import logging
from threading import local as ThreadLocal, Lock
=======
from threading import local as ThreadLocal, Lock, RLock
>>>>>>> 9ce5fe89
from types import MappingProxyType
from collections import namedtuple
from collections.abc import Iterable, Mapping
from fractions import Fraction

# Ensure that the import doesn't fail
# if typing is not available on the python installation.
try:
    import typing
except ImportError as e:
    typing = None

# fixme, update with new constants
__all__ = [
  'COMPAT',
    'COMPATBGR32', 'COMPATYUY2',
  'GRAY',
    'GRAY16', 'GRAY8', 'GRAYH', 'GRAYS', 
  'RGB',
    'RGB24', 'RGB27', 'RGB30', 'RGB48', 'RGBH', 'RGBS',
  'YCOCG', 'YUV',
    'YUV410P8', 'YUV411P8', 'YUV420P10', 'YUV420P12',
    'YUV420P14', 'YUV420P16', 'YUV420P8',
    'YUV422P10', 'YUV422P12', 'YUV422P14', 'YUV422P16',
    'YUV422P8', 'YUV440P8', 'YUV444P10',
    'YUV444P12', 'YUV444P14', 'YUV444P16', 'YUV444P8',
    'YUV444PH', 'YUV444PS', 
  'NONE',
  'FLOAT', 'INTEGER',
  
  'get_output', 'get_outputs',
  'clear_output', 'clear_outputs',
  
  'core', 
]
    
__version__ = namedtuple("VapourSynthVersion", "release_major release_minor")(51, 0)
__api_version__ = namedtuple("VapourSynthAPIVersion", "api_major api_minor")(VAPOURSYNTH_API_MAJOR, VAPOURSYNTH_API_MINOR)


@final
cdef class EnvironmentData(object):
    cdef bint alive
    cdef Core core
    cdef dict outputs
    cdef dict options

    cdef int coreCreationFlags
    cdef VSLogHandle* log

    cdef object __weakref__

    def __init__(self):
        raise RuntimeError("Cannot directly instantiate this class.")

    def __dealloc__(self):
        _unset_logger(self)


class EnvironmentPolicy(object):

    def on_policy_registered(self, special_api):
        pass

    def on_policy_cleared(self):
        pass

    def get_current_environment(self):
        raise NotImplementedError

    def set_environment(self, environment):
        raise NotImplementedError

    def is_active(self, environment):
        cdef EnvironmentData env = <EnvironmentData>environment
        env.alive = False


@final
cdef class StandaloneEnvironmentPolicy:
    cdef EnvironmentData _environment
    cdef object _logger

    cdef object __weakref__

    def __init__(self):
        raise RuntimeError("Cannot directly instantiate this class.")

    def _on_log_message(self, level, msg):
        levelmap = {
            MessageType.MESSAGE_TYPE_DEBUG: logging.DEBUG,
            MessageType.MESSAGE_TYPE_INFORMATION: logging.INFO,
            MessageType.MESSAGE_TYPE_WARNING: logging.WARN,
            MessageType.MESSAGE_TYPE_CRITICAL: logging.ERROR,
            MessageType.MESSAGE_TYPE_FATAL: logging.FATAL
        }
        self._logger.log(levelmap[level], msg)

    def on_policy_registered(self, api):
        self._logger = logging.getLogger("vapoursynth")
        self._environment = api.create_environment()
        api.set_logger(self._environment, self._on_log_message)

    def on_policy_cleared(self):
        self._environment = None
        self._logger = None

    def get_current_environment(self):
        return self._environment

    def set_environment(self, environment):
        return self._environment

    def is_alive(self, environment):
        return environment is self._environment


# This flag is kept for backwards compatibility
# I suggest deleting it sometime after R51
_using_vsscript = False

# Internal holder of the current policy.
cdef object _policy = None

cdef const VSAPI *_vsapi = NULL


cdef void _set_logger(EnvironmentData env, VSLogHandler handler, VSLogHandlerFree free, void *userData):
    vsscript_get_core_internal(env)
    _unset_logger(env)
    env.log = env.core.funcs.addLogHandler(handler, free, userData, env.core.core)

cdef void _unset_logger(EnvironmentData env):
    if env.log == NULL or env.core is None:
        env.log = NULL # if the core has been freed then so has the log as well
        return

    env.core.funcs.removeLogHandler(env.log, env.core.core)
    env.log = NULL


cdef void __stdcall _logCb(int msgType, const char *msg, void *userData) nogil:
    with gil:
        message = msg.decode("utf-8")
        (<object>userData)(MessageType(msgType), message)

cdef void __stdcall _logFree(void* userData) nogil:
    with gil:
        Py_DECREF(<object>userData)

@final
cdef class EnvironmentPolicyAPI:
    # This must be a weak-ref to prevent a cyclic dependency that happens if the API
    # is stored within an EnvironmentPolicy-instance.
    cdef object _target_policy

    def __init__(self):
        raise RuntimeError("Cannot directly instantiate this class.")

    cdef ensure_policy_matches(self):
        if _policy is not self._target_policy():
            raise ValueError("The currently activated policy does not match the bound policy. Was the environment unregistered?")

    def wrap_environment(self, environment_data):
        self.ensure_policy_matches()
        if not isinstance(environment_data, EnvironmentData):
            raise ValueError("environment_data must be an EnvironmentData instance.")
        return use_environment(<EnvironmentData>environment_data, direct=False)

    def create_environment(self, int flags = 0):
        self.ensure_policy_matches()

        cdef EnvironmentData env = EnvironmentData.__new__(EnvironmentData)
        env.core = None
        env.log = NULL
        env.outputs = {}
        env.options = {}
        env.coreCreationFlags = flags
        env.alive = True

        return env

    def set_logger(self, env, logger):
        Py_INCREF(logger)
        _set_logger(env, _logCb, _logFree, <void *>logger)

    def destroy_environment(self, EnvironmentData env):
        self.ensure_policy_matches()

        env.alive = False
        env.outputs = {}
        _unset_logger(env)

    def unregister_policy(self):
        self.ensure_policy_matches()
        clear_policy()

    def __repr__(self):
        target = self._target_policy()
        if target is None:
            return f"<EnvironmentPolicyAPI bound to <garbage collected> (unregistered)"
        elif _policy is not target:
            return f"<EnvironmentPolicyAPI bound to {target!r} (unregistered)>"
        else:
            return f"<EnvironmentPolicyAPI bound to {target!r}>"


def register_policy(policy):
    global _policy, _using_vsscript
    if _policy is not None:
        raise RuntimeError("There is already a policy registered.")
    _policy = policy

    # Expose Additional API-calls to the newly registered Environment-policy.
    cdef EnvironmentPolicyAPI _api = EnvironmentPolicyAPI.__new__(EnvironmentPolicyAPI)
    _api._target_policy = weakref.ref(_policy)
    _policy.on_policy_registered(_api)

    if not isinstance(policy, StandaloneEnvironmentPolicy):
        # Older script had to use this flag to determine if it ran in
        # Multi-VSCore-Environments.
        #
        # We will just assume that this is the case if we register a custom
        # policy.
        _using_vsscript = True


## DO NOT EXPOSE THIS FUNCTION TO PYTHON-LAND!
cdef get_policy():
    global _policy
    if _policy is None:
        standalone_policy = StandaloneEnvironmentPolicy.__new__(StandaloneEnvironmentPolicy)
        register_policy(standalone_policy)

    return _policy

def has_policy():
    return _policy is not None

cdef clear_policy():
    global _policy, _using_vsscript
    old_policy = _policy
    _policy = None
    if old_policy is not None:
        old_policy.on_policy_cleared()
    _using_vsscript = False
    return old_policy

cdef EnvironmentData _env_current():
    return get_policy().get_current_environment()


# Make sure the policy is cleared at exit.
atexit.register(lambda: clear_policy())


@final
cdef class _FastManager(object):
    cdef EnvironmentData target
    cdef EnvironmentData previous

    def __init__(self):
        raise RuntimeError("Cannot directly instantiate this class.")

    def __enter__(self):
        if self.target is not None:
            self.previous = get_policy().set_environment(self.target)
            self.target = None
        else:
            self.previous = get_policy().get_current_environment()
    
    def __exit__(self, *_):
        get_policy().set_environment(self.previous)
        self.previous = None


cdef object _tl_env_stack = ThreadLocal()
cdef class Environment(object):
    cdef readonly object env
    cdef bint use_stack

    def __init__(self):
        raise Error('Class cannot be instantiated directly')

    @property
    def alive(self):
        env = self.get_env()
        if env is None:
            return False
        return get_policy().is_alive(env)

    @property
    def single(self):
        return self.is_single()

    @classmethod
    def is_single(self):
        return not has_policy() or isinstance(_policy, StandaloneEnvironmentPolicy)

    @property
    def env_id(self):
        if self.single:
            return -1
        return id(self.env)

    cdef EnvironmentData get_env(self):
        return self.env()

    @property
    def active(self):
        env = self.get_env()
        if env is None:
            return None
        return get_policy().get_current_environment() is env

    def copy(self):
        cdef Environment env = Environment.__new__(Environment)
        env.env = self.env
        env.use_stack = False
        return env

    def use(self):
        env = self.get_env()
        if env is None:
            raise RuntimeError("The environment is dead.")

        cdef _FastManager ctx = _FastManager.__new__(_FastManager)
        ctx.target = env
        ctx.previous = None
        return ctx

    cdef _get_stack(self):
        if not self.use_stack:
            raise RuntimeError("You cannot directly use the environment as a context-manager. Use Environment.use instead.")
        _tl_env_stack.stack = getattr(_tl_env_stack, "stack", [])
        return _tl_env_stack.stack

    def __enter__(self):
        if not self.alive:
            raise RuntimeError("The environment has died.")

        env = self.get_env()
        stack = self._get_stack()
        stack.append(get_policy().set_environment(env))
        if len(stack) > 1:
            import warnings
            warnings.warn("Using the environment as a context-manager is not reentrant. Expect undefined behaviour. Use Environment.use instead.", RuntimeWarning)

        return self

    def __exit__(self, *_):
        stack = self._get_stack()
        if not stack:
            import warnings
            warnings.warn("Exiting while the stack is empty. Was the frame suspended during the with-statement?", RuntimeWarning)
            return

        env = stack.pop()
        old = get_policy().set_environment(env)

        # We exited with a different environment. This is not good. Automatically revert this change.
        if old is not self.get_env():
            import warnings
            warnings.warn("The exited environment did not match the managed environment. Was the frame suspended during the with-statement?", RuntimeWarning)

    def __eq__(self, other):
        return other.env_id == self.env_id

    def __repr__(self):
        if self.single:
            return "<Environment (default)>"

        return f"<Environment {id(self.env)} ({('active' if self.active else 'alive') if self.alive else 'dead'})>"


cdef Environment use_environment(EnvironmentData env, bint direct = False):
    if id is None: raise ValueError("id may not be None.")

    cdef Environment instance = Environment.__new__(Environment)
    instance.env = weakref.ref(env)
    instance.use_stack = direct

    return instance


def vpy_current_environment():
    import warnings
    warnings.warn("This function is deprecated and might cause unexpected behaviour. Use get_current_environment() instead.", DeprecationWarning)

    env = get_policy().get_current_environment()
    if env is None:
        raise RuntimeError("We are not running inside an environment.")

    vsscript_get_core_internal(env) # Make sure a core is defined
    return use_environment(env, direct=True)

def get_current_environment():
    env = get_policy().get_current_environment()
    if env is None:
        raise RuntimeError("We are not running inside an environment.")

    vsscript_get_core_internal(env) # Make sure a core is defined
    return use_environment(env, direct=False)

# Create an empty list whose instance will represent a not passed value.
_EMPTY = []

AlphaOutputTuple = namedtuple("AlphaOutputTuple", "clip alpha")

def _construct_type(signature):
    type,*opt = signature.split(":")

    # Handle Arrays.
    if type.endswith("[]"):
        array = True
        type = type[:-2]
    else:
        array = False

    # Handle types
    if type == "vnode":
        type = vapoursynth.VideoNode
    elif type == "anode":
        type = vapoursynth.AudioNode
    elif type == "vframe":
        type = vapoursynth.VideoFrame
    elif type == "aframe":
        type = vapoursynth.AudioFrame
    elif type == "func":
        type = typing.Union[vapoursynth.Func, typing.Callable]
    elif type == "int":
        type = int
    elif type == "float":
        type = float
    elif type == "data":
        type = typing.Union[str, bytes, bytearray]
    else:
        type = typing.Any

    # Make the type a sequence.
    if array:
        type = typing.Union[type, typing.Sequence[type]]

    # Mark an optional type
    if opt:
        type = typing.Optional[type]
        
    return type

def _construct_parameter(signature):
    name, signature = signature.split(":", 1)
    type = _construct_type(signature)
    
    __,*opt = signature.split(":")
    if opt:
        default_value = None
    else:
        default_value = inspect.Parameter.empty
        
    return inspect.Parameter(
        name, inspect.Parameter.POSITIONAL_OR_KEYWORD,
        default=default_value, annotation=type
    )

def construct_signature(signature, return_signature, injected=None):
    if typing is None:
        raise RuntimeError("At least Python 3.5 is required to use type-hinting")
    
    if isinstance(signature, vapoursynth.Function):
        signature = signature.signature

    params = list(
        _construct_parameter(param)
        for param in signature.split(";")
        if param
    )
    
    if injected:
        del params[0]
    
    return inspect.Signature(tuple(params), return_annotation=_construct_type(return_signature))
    

class Error(Exception):
    def __init__(self, value):
        self.value = value

    def __str__(self):
        return str(self.value)
        
    def __repr__(self):
        return repr(self.value)
    
cdef _get_output_dict(funcname="this function"):
    cdef EnvironmentData env = _env_current()
    if env is None:
        raise Error('Internal environment id not set. %s called from a filter callback?'%funcname)
    return env.outputs
    
def clear_output(int index = 0):
    cdef dict outputs = _get_output_dict("clear_output")
    try:
        del outputs[index]
    except KeyError:
        pass

def clear_outputs():
    cdef dict outputs = _get_output_dict("clear_outputs")
    outputs.clear()

def get_outputs():
    cdef dict outputs = _get_output_dict("get_outputs")
    return MappingProxyType(outputs)

def get_output(int index = 0):
    return _get_output_dict("get_output")[index]

cdef _get_options_dict(funcname="this function"):
    cdef EnvironmentData env = _env_current()
    if env is None:
        raise Error('Internal environment id not set. %s called from a filter callback?'%funcname)
    return env.options

def clear_option(str key):
    cdef dict options = _get_options_dict("clear_option")
    try:
        del options[key]
    except KeyError:
        pass

def clear_options():
    cdef dict options = _get_options_dict("clear_options")
    options.clear()

def get_options():
    cdef dict options = _get_options_dict("get_options")
    return MappingProxyType(options)
    
def get_option(str key):
    return _get_options_dict("get_option")[key]
    
def set_option(str key, value):
    _get_options_dict("get_option")[key] = value

cdef class FuncData(object):
    cdef object func
    cdef VSCore *core
    cdef EnvironmentData env
    
    def __init__(self):
        raise Error('Class cannot be instantiated directly')
        
    def __call__(self, **kwargs):
        return self.func(**kwargs)

cdef FuncData createFuncData(object func, VSCore *core, EnvironmentData env):
    cdef FuncData instance = FuncData.__new__(FuncData)
    instance.func = func
    instance.core = core
    instance.env = env
    return instance
    
cdef class Func(object):
    cdef const VSAPI *funcs
    cdef VSFuncRef *ref
    
    def __init__(self):
        raise Error('Class cannot be instantiated directly')
        
    def __dealloc__(self):
        if self.funcs:
            self.funcs.freeFunc(self.ref)
        
    def __call__(self, **kwargs):
        cdef VSMap *outm
        cdef VSMap *inm
        cdef const VSAPI *vsapi
        cdef const char *error
        vsapi = getVSAPIInternal()
        outm = self.funcs.createMap()
        inm = self.funcs.createMap()
        try:
            dictToMap(kwargs, inm, False, NULL, vsapi)
            self.funcs.callFunc(self.ref, inm, outm)
            error = self.funcs.mapGetError(outm)
            if error:
                raise Error(error.decode('utf-8'))
            ret = mapToDict(outm, False, False, NULL, vsapi)
            if not isinstance(ret, dict):
                ret = {'val':ret}
        finally:
            vsapi.freeMap(outm)
            vsapi.freeMap(inm)
        
cdef Func createFuncPython(object func, VSCore *core, const VSAPI *funcs):
    cdef Func instance = Func.__new__(Func)
    instance.funcs = funcs

    cdef EnvironmentData env = _env_current()
    if env is None:
        raise Error('Internal environment id not set. Did the environment die?')
    fdata = createFuncData(func, core, env)

    Py_INCREF(fdata)
    instance.ref = instance.funcs.createFunc(publicFunction, <void *>fdata, freeFunc, core)
    return instance
        
cdef Func createFuncRef(VSFuncRef *ref, const VSAPI *funcs):
    cdef Func instance = Func.__new__(Func)
    instance.funcs = funcs
    instance.ref = ref
    return instance

cdef class RawCallbackData(object):
    cdef const VSAPI *funcs
    cdef object callback

    cdef VideoNode node

    cdef object wrap_cb
    cdef object future
    cdef EnvironmentData env

    def __init__(self, VideoNode node, EnvironmentData env, object callback = None):
        self.node = node
        self.callback = callback

        self.future = None
        self.wrap_cb = None
        self.env = env

    def for_future(self, object future, object wrap_call=None):
        if wrap_call is None:
            wrap_call = lambda func, *args, **kwargs: func(*args, **kwargs)
        self.callback = self.handle_future
        self.future = future
        self.wrap_cb = wrap_call

    def handle_future(self, node, n, result):
        if isinstance(result, Error):
            func = self.future.set_exception
        else:
            func = self.future.set_result

        with use_environment(self.env).use():
            self.wrap_cb(func, result)

    def receive(self, n, result):
        self.callback(self.node, n, result)


cdef createRawCallbackData(const VSAPI* funcs, VideoNode videonode, object cb, object wrap_call=None):
    cbd = RawCallbackData(videonode, _env_current(), cb)
    if not callable(cb):
        cbd.for_future(cb, wrap_call)
    cbd.funcs = funcs
    return cbd


cdef class FramePtr(object):
    cdef const VSFrameRef *f
    cdef const VSAPI *funcs

    def __init__(self):
        raise Error('Class cannot be instantiated directly')

    def __dealloc__(self):
        if self.funcs:
            self.funcs.freeFrame(self.f)

cdef FramePtr createFramePtr(const VSFrameRef *f, const VSAPI *funcs):
    cdef FramePtr instance = FramePtr.__new__(FramePtr)    
    instance.f = f
    instance.funcs = funcs
    return instance

cdef void __stdcall frameDoneCallbackRaw(void *data, const VSFrameRef *f, int n, VSNodeRef *node, const char *errormsg) nogil:
    with gil:
        d = <RawCallbackData>data
        if f == NULL:
            result = ''
            if errormsg != NULL:
                result = errormsg.decode('utf-8')
            result = Error(result)

        else:
            result = createConstFrame(f, d.funcs, d.node.core.core)

        try:
            d.receive(n, result)
        except:
            import traceback
            traceback.print_exc()
        finally:
            Py_DECREF(d)


cdef object mapToDict(const VSMap *map, bint flatten, bint add_cache, VSCore *core, const VSAPI *funcs):
    cdef int numKeys = funcs.mapNumKeys(map)
    retdict = {}
    cdef const char *retkey
    cdef int proptype

    for x in range(numKeys):
        retkey = funcs.mapGetKey(map, x)
        proptype = funcs.mapGetType(map, retkey)

        for y in range(funcs.mapNumElements(map, retkey)):
            if proptype == ptInt:
                newval = funcs.mapGetInt(map, retkey, y, NULL)
            elif proptype == ptFloat:
                newval = funcs.mapGetFloat(map, retkey, y, NULL)
            elif proptype == ptData:
                newval = funcs.mapGetData(map, retkey, y, NULL)
                if funcs.mapGetDataType(map, retkey, y, NULL) == dtUtf8:
                    newval = newval.decode('utf-8')
            elif proptype == ptVideoNode or proptype == ptAudioNode:
                c = _get_core()
                newval = createNode(funcs.mapGetNode(map, retkey, y, NULL), funcs, c)
                
                if add_cache and not (newval.flags & vapoursynth.nfNoCache):
                    if isinstance(newval, VideoNode):
                        newval = c.std.Cache(clip=newval)
                    elif isinstance(newval, AudioNode):
                        newval = c.std.AudioCache(clip=newval)

                    if isinstance(newval, dict):
                        newval = newval['dict']
            elif proptype == ptVideoFrame or proptype == ptAudioFrame:
                newval = createConstFrame(funcs.mapGetFrame(map, retkey, y, NULL), funcs, core)
            elif proptype == ptFunction:
                newval = createFuncRef(funcs.mapGetFunc(map, retkey, y, NULL), funcs)

            if y == 0:
                vval = newval
            elif y == 1:
                vval = [vval, newval]
            else:
                vval.append(newval)
        retdict[retkey.decode('utf-8')] = vval

    if not flatten:
        return retdict
    elif len(retdict) == 0:
        return None
    elif len(retdict) == 1:
        a, b = retdict.popitem()
        return b
    else:
        return retdict

cdef void dictToMap(dict ndict, VSMap *inm, bint simpleTypesOnly, VSCore *core, const VSAPI *funcs) except *:
    for key in ndict:
        ckey = key.encode('utf-8')
        val = ndict[key]

        if isinstance(val, (str, bytes, bytearray, RawNode)):
            val = [val]
        else:
            try:
                iter(val)
            except:
                val = [val]     

        for v in val:
            if isinstance(v, int):
                if funcs.mapSetInt(inm, ckey, int(v), 1) != 0:
                    raise Error('not all values are of the same type in ' + key)
            elif isinstance(v, float):
                if funcs.mapSetFloat(inm, ckey, float(v), 1) != 0:
                    raise Error('not all values are of the same type in ' + key)
            elif isinstance(v, str):
                s = v.encode('utf-8')
            elif funcs.mapSetData(inm, ckey, s, -1, dtUtf8, 1) != 0:
                    raise Error('not all values are of the same type in ' + key)
            elif isinstance(v, (bytes, bytearray)):
                if funcs.mapSetData(inm, ckey, v, <int>len(v), dtBinary, 1) != 0:
                    raise Error('not all values are of the same type in ' + key)
            elif isinstance(v, RawNode) and not simpleTypesOnly:
                if funcs.mapSetNode(inm, ckey, (<RawNode>v).node, 1) != 0:
                    raise Error('not all values are of the same type in ' + key)
            elif isinstance(v, RawFrame) and not simpleTypesOnly:
                if funcs.mapSetFrame(inm, ckey, (<RawFrame>v).constf, 1) != 0:
                    raise Error('not all values are of the same type in ' + key)
            elif isinstance(v, Func) and not simpleTypesOnly:
                if funcs.mapSetFunc(inm, ckey, (<Func>v).ref, 1) != 0:
                    raise Error('not all values are of the same type in ' + key)
            elif callable(v) and not simpleTypesOnly:
                tf = createFuncPython(v, core, funcs)

                if funcs.mapSetFunc(inm, ckey, tf.ref, 1) != 0:
                    raise Error('not all values are of the same type in ' + key)
   
            else:
                raise Error('argument ' + key + ' was passed an unsupported type (' + type(v).__name__ + ')')


cdef void typedDictToMap(dict ndict, dict atypes, VSMap *inm, VSCore *core, const VSAPI *funcs) except *:
    for key in ndict:
        ckey = key.encode('utf-8')
        val = ndict[key]
        if val is None:
            continue

        if isinstance(val, (str, bytes, bytearray, VideoNode)) or not isinstance(val, Iterable):
            val = [val]

        for v in val:
            if ((atypes[key][:4] == 'clip' or atypes[key][:5] == 'vnode') and isinstance(v, VideoNode)) or (atypes[key][:5] == 'anode' and isinstance(v, AudioNode)):
                if funcs.mapSetNode(inm, ckey, (<RawNode>v).node, 1) != 0:
                    raise Error('not all values are of the same type in ' + key)
            elif ((atypes[key][:5] == 'frame' or atypes[key][:6] == 'vframe') and isinstance(v, VideoFrame)) or (atypes[key][:6] == 'aframe' and isinstance(v, AudioFrame)):
                if funcs.mapSetFrame(inm, ckey, (<RawFrame>v).constf, 1) != 0:
                    raise Error('not all values are of the same type in ' + key)
            elif atypes[key][:4] == 'func' and isinstance(v, Func):
                if funcs.mapSetFunc(inm, ckey, (<Func>v).ref, 1) != 0:
                    raise Error('not all values are of the same type in ' + key)
            elif atypes[key][:4] == 'func' and callable(v):
                tf = createFuncPython(v, core, funcs)
                if funcs.mapSetFunc(inm, ckey, tf.ref, 1) != 0:
                    raise Error('not all values are of the same type in ' + key)
            elif atypes[key][:3] == 'int':
                if funcs.mapSetInt(inm, ckey, int(v), 1) != 0:
                    raise Error('not all values are of the same type in ' + key)
            elif atypes[key][:5] == 'float':
                if funcs.mapSetFloat(inm, ckey, float(v), 1) != 0:
                    raise Error('not all values are of the same type in ' + key)
            elif atypes[key][:4] == 'data':
                if not isinstance(v, (str, bytes, bytearray)):
                    v = str(v)
                if isinstance(v, str):
                    s = v.encode('utf-8')
                else:
                    s = v
                if funcs.mapSetData(inm, ckey, s, <int>len(s), dtUtf8 if isinstance(v, str) else dtBinary, 1) != 0:
                    raise Error('not all values are of the same type in ' + key)
            else:
                raise Error('argument ' + key + ' was passed an unsupported type (expected ' + atypes[key] + ' compatible type but got ' + type(v).__name__ + ')')
        if len(val) == 0:
        # set an empty key if it's an empty array
            if atypes[key][:5] == 'vnode':
                funcs.mapSetEmpty(inm, ckey, ptVideoNode)
            elif atypes[key][:5] == 'anode':
                funcs.mapSetEmpty(inm, ckey, ptAudioNode)     
            elif atypes[key][:6] == 'vframe':
                funcs.mapSetEmpty(inm, ckey, ptVideoFrame)
            elif atypes[key][:6] == 'aframe':
                funcs.mapSetEmpty(inm, ckey, ptAudioFrame)   
            elif atypes[key][:4] == 'func':
                funcs.mapSetEmpty(inm, ckey, ptFunction)
            elif atypes[key][:3] == 'int':
                funcs.mapSetEmpty(inm, ckey, ptInt)
            elif atypes[key][:5] == 'float':
                funcs.mapSetEmpty(inm, ckey, ptFloat)
            elif atypes[key][:4] == 'data':
                funcs.mapSetEmpty(inm, ckey, ptData)
            else:
                raise Error('argument ' + key + ' has an unknown type: ' + atypes[key])

cdef class VideoFormat(object):
    cdef readonly uint32_t id
    cdef readonly str name
    cdef readonly object color_family
    cdef readonly object sample_type
    cdef readonly int bits_per_sample
    cdef readonly int bytes_per_sample
    cdef readonly int subsampling_w
    cdef readonly int subsampling_h
    cdef readonly int num_planes

    def __init__(self):
        raise Error('Class cannot be instantiated directly')

    def _as_dict(self):
        return {
            'color_family': self.color_family,
            'sample_type': self.sample_type,
            'bits_per_sample': self.bits_per_sample,
            'subsampling_w': self.subsampling_w,
            'subsampling_h': self.subsampling_h
        }

    def replace(self, **kwargs):
        core = kwargs.pop("core", None) or _get_core()
        vals = self._as_dict()
        vals.update(**kwargs)
        return core.query_video_format(**vals)

    def __eq__(self, other):
        if not isinstance(other, VideoFormat):
            return False
        return other.id == self.id

    def __int__(self):
        return self.id

    def __str__(self):
        return ('Video Format Descriptor\n'
               f'\tId: {self.id:d}\n'
               f'\tName: {self.name}\n'
               f'\tColor Family: {self.color_family.name}\n'
               f'\tSample Type: {self.sample_type.name}\n'
               f'\tBits Per Sample: {self.bits_per_sample:d}\n'
               f'\tBytes Per Sample: {self.bytes_per_sample:d}\n'
               f'\tPlanes: {self.num_planes:d}\n'
               f'\tSubsampling W: {self.subsampling_w:d}\n'
               f'\tSubsampling H: {self.subsampling_h:d}\n')

cdef VideoFormat createVideoFormat(const VSVideoFormat *f, const VSAPI *funcs, VSCore *core):
    cdef VideoFormat instance = VideoFormat.__new__(VideoFormat)
    cdef char nameBuffer[32]
    funcs.getVideoFormatName(f, nameBuffer)
    instance.name = nameBuffer.decode('utf-8')
    instance.color_family = ColorFamily(f.colorFamily)
    instance.sample_type = SampleType(f.sampleType)
    instance.bits_per_sample = f.bitsPerSample
    instance.bytes_per_sample = f.bytesPerSample
    instance.subsampling_w = f.subSamplingW
    instance.subsampling_h = f.subSamplingH
    instance.num_planes = f.numPlanes
    instance.id = funcs.queryVideoFormatID(instance.color_family, instance.sample_type, instance.bits_per_sample, instance.subsampling_w, instance.subsampling_h, core)
    return instance

cdef class FrameProps(object):
    cdef const VSFrameRef *constf
    cdef VSFrameRef *f
    cdef VSCore *core
    cdef const VSAPI *funcs
    cdef bint readonly

    def __init__(self):
        raise Error('Class cannot be instantiated directly')

    def __dealloc__(self):
        if self.funcs:
            self.funcs.freeFrame(self.constf)

    def __contains__(self, str name):
        cdef const VSMap *m = self.funcs.getFramePropertiesRO(self.constf)
        cdef bytes b = name.encode('utf-8')
        cdef int numelem = self.funcs.mapNumElements(m, b)
        return numelem > 0

    def __getitem__(self, str name):
        cdef const VSMap *m = self.funcs.getFramePropertiesRO(self.constf)
        cdef bytes b = name.encode('utf-8')
        cdef list ol = []
        cdef int numelem = self.funcs.mapNumElements(m, b)
        cdef const int64_t *intArray
        cdef const double *floatArray
        cdef const char *data

        if numelem < 0:
            raise KeyError('No key named ' + name + ' exists')
        cdef int t = self.funcs.mapGetType(m, b)
        if t == ptInt:
            if numelem > 0:
                intArray = self.funcs.mapGetIntArray(m, b, NULL)
                for i in range(numelem):
                    ol.append(intArray[i])
        elif t == ptFloat:
            if numelem > 0:
                floatArray = self.funcs.mapGetFloatArray(m, b, NULL)
                for i in range(numelem):
                    ol.append(floatArray[i])
        elif t == ptData:
            for i in range(numelem):
                data = self.funcs.mapGetData(m, b, i, NULL)
                ol.append(data[:self.funcs.mapGetDataSize(m, b, i, NULL)])
        elif t == ptVideoNode or t == ptAudioNode:
            for i in range(numelem):
                ol.append(createNode(self.funcs.mapGetNode(m, b, i, NULL), self.funcs, _get_core()))
        elif t == ptVideoFrame or t == ptAudioFrame:
            for i in range(numelem):
                ol.append(createConstFrame(self.funcs.mapGetFrame(m, b, i, NULL), self.funcs, self.core))
        elif t == ptFunction:
            for i in range(numelem):
                ol.append(createFuncRef(self.funcs.mapGetFunc(m, b, i, NULL), self.funcs))

        if len(ol) == 1:
            return ol[0]
        else:
            return ol

    def __setitem__(self, str name, value):
        if self.readonly:
            raise Error('Cannot delete properties of a read only object')
        cdef VSMap *m = self.funcs.getFramePropertiesRW(self.f)
        cdef bytes b = name.encode('utf-8')
        cdef const VSAPI *funcs = self.funcs
        val = value
        if isinstance(val, (str, bytes, bytearray, VideoNode)):
            val = [val]
        else:
            try:
                iter(val)
            except:
                val = [val]
        self.__delitem__(name)
        try:
            for v in val:
                if isinstance(v, VideoNode):
                    if funcs.mapSetNode(m, b, (<VideoNode>v).node, 1) != 0:
                        raise Error('Not all values are of the same type')
                elif isinstance(v, VideoFrame):
                    if funcs.mapSetFrame(m, b, (<VideoFrame>v).constf, 1) != 0:
                        raise Error('Not all values are of the same type')
                elif isinstance(v, Func):
                    if funcs.mapSetFunc(m, b, (<Func>v).ref, 1) != 0:
                        raise Error('Not all values are of the same type')
                elif callable(v):
                    tf = createFuncPython(v, self.core, self.funcs)
                    if funcs.mapSetFunc(m, b, tf.ref, 1) != 0:
                        raise Error('Not all values are of the same type')
                elif isinstance(v, int):
                    if funcs.mapSetInt(m, b, int(v), 1) != 0:
                        raise Error('Not all values are of the same type')
                elif isinstance(v, float):
                    if funcs.mapSetFloat(m, b, float(v), 1) != 0:
                        raise Error('Not all values are of the same type')
                elif isinstance(v, str):
                    s = v.encode('utf-8')
                    if funcs.mapSetData(m, b, s, -1, dtUtf8, 1) != 0:
                        raise Error('Not all values are of the same type')
                elif isinstance(v, (bytes, bytearray)):
                    if funcs.mapSetData(m, b, v, <int>len(v), dtBinary, 1) != 0:
                        raise Error('Not all values are of the same type')
                else:
                    raise Error('Setter was passed an unsupported type (' + type(v).__name__ + ')')
        except Error:
            self.__delitem__(name)
            raise

    def __delitem__(self, str name):
        if self.readonly:
            raise Error('Cannot delete properties of a read only object')
        cdef VSMap *m = self.funcs.getFramePropertiesRW(self.f)
        cdef bytes b = name.encode('utf-8')
        self.funcs.mapDeleteKey(m, b)

    def __setattr__(self, name, value):
        self[name] = value

    def __delattr__(self, name):
        del self[name]

    # Only the methods __getattr__ and keys are required for the support of
    #     >>> dict(frame.props)
    # this can be shown at Objects/dictobject.c:static int dict_merge(PyObject *, PyObject *, int)
    # in the generic code path.

    def __getattr__(self, name):
        try:
           return self[name]
        except KeyError as e:
           raise AttributeError from e

    def keys(self):
        cdef const VSMap *m = self.funcs.getFramePropertiesRO(self.constf)
        cdef int numkeys = self.funcs.mapNumKeys(m)
        result = set()
        for i in range(numkeys):
            result.add(self.funcs.mapGetKey(m, i).decode('utf-8'))
        return result

    def values(self):
        return {self[key] for key in self.keys()}

    def items(self):
        return {(key, self[key]) for key in self.keys()}

    def get(self, key, default=None):
        if key in self:
            return self[key]
        return default

    def pop(self, key, default=_EMPTY):
        if key in self:
            value = self[key]
            del self[key]
            return value

        # The is-operator is required to ensure that
        # we have actually passed the _EMPTY list instead any other list with length zero.
        if default is _EMPTY:
            raise KeyError

        return default

    def popitem(self):
        if len(self) <= 0:
            raise KeyError
        key = next(iter(self.keys()))
        return (key, self.pop(key))

    def setdefault(self, key, default=0):
        """
        Behaves like the dict.setdefault function but since setting None is not supported,
        it will default to zero.
        """
        if key not in self:
            self[key] = default
        return self[key]

    def update(self, *args, **kwargs):
        # This code converts the positional argument into a dict which we then can update
        # with the kwargs.
        if 0 < len(args) < 2:
            args = args[0]
            if not isinstance(args, dict):
                args = dict(args)
        elif len(args) > 1:
            raise TypeError("update takes 1 positional argument but %d was given" % len(args))
        else:
            args = {}

        args.update(kwargs)

        for k, v in args.items():
            self[k] = v

    def clear(self):
        for _ in range(len(self)):
            self.popitem()

    def copy(self):
        """
        We can't copy VideoFrames directly, so we're just gonna return a real dictionary.
        """
        return dict(self)

    def __iter__(self):
        yield from self.keys()

    def __len__(self):
        cdef const VSMap *m = self.funcs.getFramePropertiesRO(self.constf)
        return self.funcs.mapNumKeys(m)

    def __dir__(self):
        return super(FrameProps, self).__dir__() + list(self.keys())

    def __repr__(self):
        return "<vapoursynth.FrameProps %r>" % dict(self)

cdef FrameProps createFrameProps(RawFrame f):
    cdef FrameProps instance = FrameProps.__new__(FrameProps)
# since the vsapi only returns const refs when cloning a VSFrameRef it is safe to cast away the const here
    instance.constf = f.funcs.cloneFrameRef(f.constf)
    instance.f = NULL
    instance.funcs = f.funcs
    instance.core = f.core
    instance.readonly = f.readonly
    if not instance.readonly:
        instance.f = <VSFrameRef *>instance.constf
    return instance

# Make sure the FrameProps-Object quacks like a Mapping.
Mapping.register(FrameProps)

cdef class RawFrame(object):
    cdef const VSFrameRef *constf
    cdef VSFrameRef *f
    cdef VSCore *core
    cdef const VSAPI *funcs
    cdef readonly bint readonly
    cdef readonly FrameProps props
    
    cdef object __weakref__

    def __init__(self):
        raise Error('Class cannot be instantiated directly')

    def __dealloc__(self):
        if self.funcs:
            self.funcs.freeFrame(self.constf)


cdef class VideoFrame(RawFrame):
    cdef readonly VideoFormat format
    cdef readonly int width
    cdef readonly int height

    def __init__(self):
        raise Error('Class cannot be instantiated directly')

    def copy(self):
        return createVideoFrame(self.funcs.copyFrame(self.constf, self.core), self.funcs, self.core)

    def get_read_ptr(self, int plane):
        if plane < 0 or plane >= self.format.num_planes:
            raise IndexError('Specified plane index out of range')
        cdef const uint8_t *d = self.funcs.getReadPtr(self.constf, plane)
        return ctypes.c_void_p(<uintptr_t>d)

    def get_read_array(self, int plane):
        if plane < 0 or plane >= self.format.num_planes:
            raise IndexError('Specified plane index out of range')
        cdef const uint8_t *d = self.funcs.getReadPtr(self.constf, plane)
        stride = self.get_stride(plane) // self.format.bytes_per_sample
        width = self.width
        height = self.height
        if plane is not 0:
            height >>= self.format.subsampling_h
            width >>= self.format.subsampling_w
        array = None
        if self.format.sample_type == INTEGER:
            if self.format.bytes_per_sample == 1:
                array = <uint8_t[:height, :stride]> d
            elif self.format.bytes_per_sample == 2:
                array = <uint16_t[:height, :stride]> (<uint16_t*>d)
            elif self.format.bytes_per_sample == 4:
                array = <uint32_t[:height, :stride]> (<uint32_t*>d)
        elif self.format.sample_type == FLOAT:
            array = <float[:height, :stride]> (<float*>d)
        if array is not None:
            return array[:height, :width]
        return None

    def get_write_ptr(self, int plane):
        if self.readonly:
            raise Error('Cannot obtain write pointer to read only frame')
        if plane < 0 or plane >= self.format.num_planes:
            raise IndexError('Specified plane index out of range')
        cdef uint8_t *d = self.funcs.getWritePtr(self.f, plane)
        return ctypes.c_void_p(<uintptr_t>d)

    def get_write_array(self, int plane):
        if self.readonly:
            raise Error('Cannot obtain write pointer to read only frame')
        if plane < 0 or plane >= self.format.num_planes:
            raise IndexError('Specified plane index out of range')
        cdef uint8_t *d = self.funcs.getWritePtr(self.f, plane)
        stride = self.get_stride(plane) // self.format.bytes_per_sample
        width = self.width
        height = self.height
        if plane is not 0:
            height >>= self.format.subsampling_h
            width >>= self.format.subsampling_w
        array = None
        if self.format.sample_type == INTEGER:
            if self.format.bytes_per_sample == 1:
                array = <uint8_t[:height, :stride]> d
            elif self.format.bytes_per_sample == 2:
                array = <uint16_t[:height, :stride]> (<uint16_t*>d)
            elif self.format.bytes_per_sample == 4:
                array = <uint32_t[:height, :stride]> (<uint32_t*>d)
        elif self.format.sample_type == FLOAT:
            array = <float[:height, :stride]> (<float*>d)
        if array is not None:
            return array[:height, :width]
        return None

    def get_stride(self, int plane):
        if plane < 0 or plane >= self.format.num_planes:
            raise IndexError('Specified plane index out of range')
        return self.funcs.getStride(self.constf, plane)

    def planes(self):
        cdef int x
        for x in range(self.format.num_planes):
            yield VideoPlane.__new__(VideoPlane, self, x)

    def __str__(self):
        cdef str s = 'VideoFrame\n'
        s += '\tFormat: ' + self.format.name + '\n'
        s += '\tWidth: ' + str(self.width) + '\n'
        s += '\tHeight: ' + str(self.height) + '\n'
        return s


cdef VideoFrame createConstVideoFrame(const VSFrameRef *constf, const VSAPI *funcs, VSCore *core):
    cdef VideoFrame instance = VideoFrame.__new__(VideoFrame)
    instance.constf = constf
    instance.f = NULL
    instance.funcs = funcs
    instance.core = core
    instance.readonly = True
    instance.format = createVideoFormat(funcs.getVideoFrameFormat(constf), funcs, core)
    instance.width = funcs.getFrameWidth(constf, 0)
    instance.height = funcs.getFrameHeight(constf, 0)
    instance.props = createFrameProps(instance)
    return instance


cdef VideoFrame createVideoFrame(VSFrameRef *f, const VSAPI *funcs, VSCore *core):
    cdef VideoFrame instance = VideoFrame.__new__(VideoFrame)
    instance.constf = f
    instance.f = f
    instance.funcs = funcs
    instance.core = core
    instance.readonly = False
    instance.format = createVideoFormat(funcs.getVideoFrameFormat(f), funcs, core)
    instance.width = funcs.getFrameWidth(f, 0)
    instance.height = funcs.getFrameHeight(f, 0)
    instance.props = createFrameProps(instance)
    return instance


cdef class VideoPlane:
    cdef VideoFrame frame
    cdef int plane
    cdef Py_ssize_t shape[2]
    cdef Py_ssize_t strides[2]
    cdef char* format

    def __cinit__(self, VideoFrame frame, int plane):
        cdef Py_ssize_t itemsize

        if not (0 <= plane < frame.format.num_planes):
            raise IndexError("specified plane index out of range")

        self.shape[1] = <Py_ssize_t> frame.width
        self.shape[0] = <Py_ssize_t> frame.height
        if plane:
            self.shape[1] >>= <Py_ssize_t> frame.format.subsampling_w
            self.shape[0] >>= <Py_ssize_t> frame.format.subsampling_h

        self.strides[1] = itemsize = <Py_ssize_t> frame.format.bytes_per_sample
        self.strides[0] = <Py_ssize_t> frame.funcs.getStride(frame.constf, plane)

        if frame.format.sample_type == INTEGER:
            if itemsize == 1:
                self.format = b'B'
            elif itemsize == 2:
                self.format = b'H'
            elif itemsize == 4:
                self.format = b'I'
        elif frame.format.sample_type == FLOAT:
            if itemsize == 2:
                self.format = b'e'
            elif itemsize == 4:
                self.format = b'f'

        self.frame = frame
        self.plane = plane

    @property
    def width(self):
        """Plane's pixel width."""
        if self.plane:
            return self.frame.width >> self.frame.format.subsampling_w
        return self.frame.width

    @property
    def height(self):
        """Plane's pixel height."""
        if self.plane:
            return self.frame.height >> self.frame.format.subsampling_h
        return self.frame.height

    def __getbuffer__(self, Py_buffer* view, int flags):
        if (flags & PyBUF_F_CONTIGUOUS) == PyBUF_F_CONTIGUOUS:
            raise BufferError("C-contiguous buffer only.")

        if self.frame.readonly:
            if flags & PyBUF_WRITABLE:
                raise BufferError("Object is not writable.")
            view.buf = (<void*> self.frame.funcs.getReadPtr(self.frame.constf, self.plane))
        else:
            view.buf = (<void*> self.frame.funcs.getWritePtr(self.frame.f, self.plane))

        if flags & PyBUF_STRIDES:
            view.shape = self.shape
            view.strides = self.strides
        else:
            view.shape = NULL
            view.strides = NULL

        if flags & PyBUF_FORMAT:
            view.format = self.format
        else:
            view.format = NULL

        view.obj = self
        view.len = self.shape[0] * self.shape[1] * self.strides[1]
        view.readonly = self.frame.readonly
        view.itemsize = self.strides[1]
        view.ndim = 2
        view.suboffsets = NULL
        view.internal = NULL


cdef class AudioFrame(RawFrame):
    cdef readonly object sample_type
    cdef readonly int bits_per_sample
    cdef readonly int bytes_per_sample
    cdef readonly int64_t channel_layout
    cdef readonly int num_channels

    def __init__(self):
        raise Error('Class cannot be instantiated directly')
        
    def __len__(self):
        return self.funcs.getFrameLength(self.constf)

    def copy(self):
        return createAudioFrame(self.funcs.copyFrame(self.constf, self.core), self.funcs, self.core)

    def get_read_ptr(self, int channel):
        if channel < 0 or channel >= self.num_channels:
            raise IndexError('Specified channel index out of range')
        cdef const uint8_t *d = self.funcs.getReadPtr(self.constf, channel)
        return ctypes.c_void_p(<uintptr_t>d)

    def get_read_array(self, int channel):
        if channel < 0 or channel >= self.num_channels:
            raise IndexError('Specified channel index out of range')
        cdef const uint8_t *d = self.funcs.getReadPtr(self.constf, channel)
        array = None
        if self.sample_type == INTEGER:
            if self.bytes_per_sample == 2:
                array = <int16_t[:len(self)]> (<int16_t*>d)
            elif self.bytes_per_sample == 4:
                array = <int32_t[:len(self)]> (<int32_t*>d)
        elif self.sample_type == FLOAT:
            array = <float[:len(self)]> (<float*>d)
        if array is not None:
            return array[:len(self)]
        return None

    def get_write_ptr(self, int channel):
        if self.readonly:
            raise Error('Cannot obtain write pointer to read only frame')
        if channel < 0 or channel >= self.num_channels:
            raise IndexError('Specified channel index out of range')
        cdef uint8_t *d = self.funcs.getWritePtr(self.f, channel)
        return ctypes.c_void_p(<uintptr_t>d)

    def get_write_array(self, int channel):
        if self.readonly:
            raise Error('Cannot obtain write pointer to read only frame')
        if channel < 0 or channel >= self.num_channels:
            raise IndexError('Specified channel index out of range')
        cdef uint8_t *d = self.funcs.getWritePtr(self.f, channel)
        array = None
        if self.sample_type == INTEGER:
            if self.bytes_per_sample == 2:
                array = <int16_t[:len(self)]> (<int16_t*>d)
            elif self.bytes_per_sample == 4:
                array = <int32_t[:len(self)]> (<int32_t*>d)
        elif self.sample_type == FLOAT:
            array = <float[:len(self)]> (<float*>d)
        if array is not None:
            return array[:len(self)]
        return None

    def channels(self):
        cdef int x
        for x in range(self.num_channels):
            yield AudioChannel.__new__(AudioChannel, self, x)

    def __str__(self):
        return 'AudioFrame\n'


cdef AudioFrame createConstAudioFrame(const VSFrameRef *constf, const VSAPI *funcs, VSCore *core):
    cdef AudioFrame instance = AudioFrame.__new__(AudioFrame)
    instance.constf = constf
    instance.f = NULL
    instance.funcs = funcs
    instance.core = core
    instance.readonly = True
    cdef VSAudioFormat *format = funcs.getAudioFrameFormat(constf)
    instance.sample_type = SampleType(format.sampleType);
    instance.bits_per_sample = format.bitsPerSample
    instance.bytes_per_sample = format.bytesPerSample
    instance.channel_layout = format.channelLayout
    instance.num_channels = format.numChannels
    instance.props = createFrameProps(instance)
    return instance


cdef AudioFrame createAudioFrame(VSFrameRef *f, const VSAPI *funcs, VSCore *core):
    cdef AudioFrame instance = AudioFrame.__new__(AudioFrame)
    instance.constf = f
    instance.f = f
    instance.funcs = funcs
    instance.core = core
    instance.readonly = False
    cdef VSAudioFormat *format = funcs.getAudioFrameFormat(f)
    instance.sample_type = SampleType(format.sampleType);
    instance.bits_per_sample = format.bitsPerSample
    instance.bytes_per_sample = format.bytesPerSample
    instance.channel_layout = format.channelLayout
    instance.num_channels = format.numChannels
    instance.props = createFrameProps(instance)
    return instance


cdef class AudioChannel:
    cdef AudioFrame frame
    cdef int channel
    cdef Py_ssize_t shape[1]
    cdef Py_ssize_t strides[1]
    cdef char* format

    def __cinit__(self, AudioFrame frame, int channel):
        cdef Py_ssize_t itemsize

        if not (0 <= channel < frame.num_channels):
            raise IndexError("specified channel index out of range")

        self.shape[0] = <Py_ssize_t> len(frame)

        self.strides[0] = itemsize = <Py_ssize_t> frame.bytes_per_sample

        if frame.sample_type == INTEGER:
            if itemsize == 2:
                self.format = b'H'
            elif itemsize == 4:
                self.format = b'I'
        elif frame.sample_type == FLOAT:
            self.format = b'f'

        self.frame = frame
        self.channel = channel
        
    def __len__(self):
        return len(self.frame)

    def __getbuffer__(self, Py_buffer* view, int flags):
        if (flags & PyBUF_F_CONTIGUOUS) == PyBUF_F_CONTIGUOUS:
            raise BufferError("C-contiguous buffer only.")

        if self.frame.readonly:
            if flags & PyBUF_WRITABLE:
                raise BufferError("Object is not writable.")
            view.buf = (<void*> self.frame.funcs.getReadPtr(self.frame.constf, self.channel))
        else:
            view.buf = (<void*> self.frame.funcs.getWritePtr(self.frame.f, self.channel))

        if flags & PyBUF_STRIDES:
            view.shape = self.shape
            view.strides = self.strides
        else:
            view.shape = NULL
            view.strides = NULL

        if flags & PyBUF_FORMAT:
            view.format = self.format
        else:
            view.format = NULL

        view.obj = self
        view.len = self.shape[0]
        view.readonly = self.frame.readonly
        view.itemsize = self.strides[0]
        view.ndim = 1
        view.suboffsets = NULL
        view.internal = NULL


cdef class RawNode(object):
    cdef VSNodeRef *node
    cdef const VSAPI *funcs
    cdef Core core
   
    cdef object __weakref__

    def __init__(self):
        raise Error('Class cannot be instantiated directly')

    def __dealloc__(self):
        if self.funcs:
            self.funcs.freeNode(self.node)


cdef class VideoNode(RawNode):
    cdef const VSVideoInfo *vi
    cdef readonly VideoFormat format
    cdef readonly int width
    cdef readonly int height
    cdef readonly int num_frames
    cdef readonly int64_t fps_num
    cdef readonly int64_t fps_den
    cdef readonly object fps
    cdef readonly int flags

    def __init__(self):
        raise Error('Class cannot be instantiated directly')
        
    def __getattr__(self, name):
        err = False
        try:
            obj = self.core.__getattr__(name)
            if isinstance(obj, Plugin):
                (<Plugin>obj).injected_arg = self
            return obj
        except AttributeError:
            err = True
        if err:
            raise AttributeError('There is no attribute or namespace named ' + name)

    cdef ensure_valid_frame_number(self, int n):
        if n < 0:
            raise ValueError('Requesting negative frame numbers not allowed')
        if (self.num_frames > 0) and (n >= self.num_frames):
            raise ValueError('Requesting frame number is beyond the last frame')

    def get_frame(self, int n):
        cdef char errorMsg[512]
        cdef char *ep = errorMsg
        cdef const VSFrameRef *f
        self.ensure_valid_frame_number(n)

        with nogil:
            f = self.funcs.getFrame(n, self.node, errorMsg, 500)
        if f == NULL:
            if (errorMsg[0]):
                raise Error(ep.decode('utf-8'))
            else:
                raise Error('Internal error - no error given')
        else:
            return createConstVideoFrame(f, self.funcs, self.core.core)

    def get_frame_async_raw(self, int n, object cb, object future_wrapper=None):
        self.ensure_valid_frame_number(n)

        data = createRawCallbackData(self.funcs, self, cb, future_wrapper)
        Py_INCREF(data)
        with nogil:
            self.funcs.getFrameAsync(n, self.node, frameDoneCallbackRaw, <void *>data)

    def get_frame_async(self, int n):
        from concurrent.futures import Future
        fut = Future()
        fut.set_running_or_notify_cancel()

        try:
            self.get_frame_async_raw(n, fut)
        except Exception as e:
            fut.set_exception(e)

        return fut

    def set_output(self, int index = 0, VideoNode alpha = None):
        cdef const VSVideoFormat *aformat = NULL
        clip = self
        if alpha is not None:
            if (self.vi.width != alpha.vi.width) or (self.vi.height != alpha.vi.height):
                raise Error('Alpha clip dimensions must match the main video')
            if (self.num_frames != alpha.num_frames):
                raise Error('Alpha clip length must match the main video')
            if (self.vi.format.colorFamily != UNDEFINED) and (alpha.vi.format.colorFamily != UNDEFINED):
                if (alpha.vi.format.colorFamily != GRAY) or (alpha.vi.format.sampleType != self.vi.format.sampleType) or (alpha.vi.format.bitsPerSample != self.vi.format.bitsPerSample):
                    raise Error('Alpha clip format must match the main video')
            elif (self.vi.format.colorFamily != UNDEFINED) or (alpha.vi.format.colorFamily != UNDEFINED):
                raise Error('Format must be either known or unknown for both alpha and main clip')
            
            clip = AlphaOutputTuple(self, alpha)

        _get_output_dict("set_output")[index] = clip

    def output(self, object fileobj not None, bint y4m = False, object progress_update = None, int prefetch = 0, int backlog = -1):
        if (fileobj is sys.stdout or fileobj is sys.stderr) and hasattr(fileobj, "buffer"):
            fileobj = fileobj.buffer

        if progress_update is not None:
            progress_update(0, len(self))

        if y4m:
            if self.format.color_family == GRAY:
                y4mformat = 'mono'
                if self.format.bits_per_sample > 8:
                    y4mformat = y4mformat + str(self.format.bits_per_sample)
            elif self.format.color_family == YUV:
                if self.format.subsampling_w == 1 and self.format.subsampling_h == 1:
                    y4mformat = '420'
                elif self.format.subsampling_w == 1 and self.format.subsampling_h == 0:
                    y4mformat = '422'
                elif self.format.subsampling_w == 0 and self.format.subsampling_h == 0:
                    y4mformat = '444'
                elif self.format.subsampling_w == 2 and self.format.subsampling_h == 2:
                    y4mformat = '410'
                elif self.format.subsampling_w == 2 and self.format.subsampling_h == 0:
                    y4mformat = '411'
                elif self.format.subsampling_w == 0 and self.format.subsampling_h == 1:
                    y4mformat = '440'
                if self.format.bits_per_sample > 8:
                    y4mformat = y4mformat + 'p' + str(self.format.bits_per_sample)
            else:
                raise ValueError("Can only use GRAY and YUV for V4M-Streams")

            if len(y4mformat) > 0:
                y4mformat = 'C' + y4mformat + ' '

            data = 'YUV4MPEG2 {y4mformat}W{width} H{height} F{fps_num}:{fps_den} Ip A0:0 XLENGTH={length}\n'.format(
                y4mformat=y4mformat,
                width=self.width,
                height=self.height,
                fps_num=self.fps_num,
                fps_den=self.fps_den,
                length=len(self)
            )
            fileobj.write(data.encode("ascii"))

        frame: vs.VideoFrame
        for idx, frame in enumerate(self.frames(prefetch, backlog)):
            if y4m:
                fileobj.write(b"FRAME\n")

            for planeno, plane in enumerate(frame.planes()):
                # This is a quick fix.
                # Calling bytes(VideoPlane) should make the buffer continuous by
                # copying the frame to a continous buffer
                # if the stride does not match the width*bytes_per_sample.
                if frame.get_stride(planeno) != plane.width*self.format.bytes_per_sample:
                    fileobj.write(bytes(plane))
                else:
                    fileobj.write(plane)

            if progress_update is not None:
                progress_update(idx+1, len(self))

        if hasattr(fileobj, "flush"):
            fileobj.flush()

    def __add__(x, y):
        if not isinstance(x, VideoNode) or not isinstance(y, VideoNode):
            return NotImplemented
        return (<VideoNode>x).core.std.Splice(clips=[x, y])

    def __mul__(a, b):
        if isinstance(a, VideoNode):
            node = a
            val = b
        else:
            node = b
            val = a

        if not isinstance(val, int):
            raise TypeError('Clips may only be repeated by integer factors')
        if val <= 0:
            raise ValueError('Loop count must be one or bigger')
        return (<VideoNode>node).core.std.Loop(clip=node, times=val)

    def __getitem__(self, val):
        if isinstance(val, slice):
            if val.step is not None and val.step == 0:
                raise ValueError('Slice step cannot be zero')

            indices = val.indices(self.num_frames)
            
            step = indices[2]

            if step > 0:
                start = indices[0]
                stop = indices[1]
            else:
                start = indices[1]
                stop = indices[0]

            ret = self

            if step > 0 and stop is not None:
                stop -= 1
            if step < 0 and start is not None:
                start += 1

            if start is not None and stop is not None:
                ret = self.core.std.Trim(clip=ret, first=start, last=stop)
            elif start is not None:
                ret = self.core.std.Trim(clip=ret, first=start)
            elif stop is not None:
                ret = self.core.std.Trim(clip=ret, last=stop)

            if step < 0:
                ret = self.core.std.Reverse(clip=ret)

            if abs(step) != 1:
                ret = self.core.std.SelectEvery(clip=ret, cycle=abs(step), offsets=[0])

            return ret
        elif isinstance(val, int):
            if val < 0:
                n = self.num_frames + val
            else:
                n = val
            if n < 0 or (self.num_frames > 0 and n >= self.num_frames):
                raise IndexError('List index out of bounds')
            return self.core.std.Trim(clip=self, first=n, length=1)
        else:
            raise TypeError("index must be int or slice")

    def frames(self, prefetch=None, backlog=None):
        if prefetch is None or prefetch <= 0:
            prefetch = core.num_threads
        if backlog is None or backlog < 0:
            backlog = prefetch*3
        elif backlog < prefetch:
            backlog = prefetch

        enum_fut = enumerate((self.get_frame_async(frameno) for frameno in range(len(self))))

        finished = False
        running = 0
        lock = RLock()
        reorder = {}

        def _request_next():
            nonlocal finished, running
            with lock:
                if finished:
                    return

                ni = next(enum_fut, None)
                if ni is None:
                    finished = True
                    return

                running += 1

                idx, fut = ni
                reorder[idx] = fut
                fut.add_done_callback(_finished)

        def _finished(f):
            nonlocal finished, running
            with lock:
                running -= 1
                if finished:
                    return

                if f.exception() is not None:
                    finished = True
                    return
                
                _refill()

        def _refill():
            if finished:
                return

            with lock:
                # Two rules: 1. Don't exceed the concurrency barrier.
                #            2. Don't exceed unused-frames-backlog
                while (not finished) and (running < prefetch) and len(reorder)<backlog:
                    _request_next()
        _refill()

        sidx = 0
        try:
            while (not finished) or (len(reorder)>0) or running>0:
                if sidx not in reorder:
                    # Spin. Reorder being empty should never happen.
                    continue

                # Get next requested frame
                fut = reorder[sidx]

                result = fut.result()
                del reorder[sidx]
                _refill()

                sidx += 1
                yield result

        finally:
            finished = True
            
    def __dir__(self):
        plugins = []
        for plugin in self.core.plugins():
            plugins.append(plugin.namespace)
        return super(VideoNode, self).__dir__() + plugins

    def __len__(self):
        return self.num_frames

    def __str__(self):
        cdef str s = 'VideoNode\n'

        if self.format:
            s += '\tFormat: ' + self.format.name + '\n'
        else:
            s += '\tFormat: dynamic\n'

        if not self.width or not self.height:
            s += '\tWidth: dynamic\n'
            s += '\tHeight: dynamic\n'
        else:
            s += '\tWidth: ' + str(self.width) + '\n'
            s += '\tHeight: ' + str(self.height) + '\n'

        s += '\tNum Frames: ' + str(self.num_frames) + '\n'

        s += <str>f"\tFPS: {self.fps or 'dynamic'}\n"

        return s

cdef VideoNode createVideoNode(VSNodeRef *node, const VSAPI *funcs, Core core):
    cdef VideoNode instance = VideoNode.__new__(VideoNode)
    instance.core = core
    instance.node = node
    instance.funcs = funcs
    instance.vi = funcs.getVideoInfo(node)

    if (instance.vi.format.colorFamily != UNDEFINED):
        instance.format = createVideoFormat(&instance.vi.format, funcs, core.core)
    else:
        instance.format = None

    instance.width = instance.vi.width
    instance.height = instance.vi.height
    instance.num_frames = instance.vi.numFrames
    instance.fps_num = <int64_t>instance.vi.fpsNum
    instance.fps_den = <int64_t>instance.vi.fpsDen
    if instance.vi.fpsDen:
        instance.fps = Fraction(
            <int64_t> instance.vi.fpsNum, <int64_t> instance.vi.fpsDen)
    else:
        instance.fps = Fraction(0, 1)
    instance.flags = funcs.getNodeFlags(node)

    return instance
    
cdef class AudioNode(RawNode):
    cdef const VSAudioInfo *ai
    cdef readonly object sample_type
    cdef readonly int bits_per_sample
    cdef readonly int bytes_per_sample
    cdef readonly uint64_t channel_layout
    cdef readonly int num_channels
    cdef readonly int sample_rate
    cdef readonly int64_t num_samples
    cdef readonly int num_frames
    cdef readonly int flags
    
    def __init__(self):
        raise Error('Class cannot be instantiated directly')
        
    def __getattr__(self, name):
        err = False
        try:
            obj = self.core.__getattr__(name)
            if isinstance(obj, Plugin):
                (<Plugin>obj).injected_arg = self
            return obj
        except AttributeError:
            err = True
        if err:
            raise AttributeError('There is no attribute or namespace named ' + name)

    cdef ensure_valid_frame_number(self, int n):
        if n < 0:
            raise ValueError('Requesting negative frame numbers not allowed')
        if (self.num_frames > 0) and (n >= self.num_frames):
            raise ValueError('Requesting frame number is beyond the last frame')

    def get_frame(self, int n):
        cdef char errorMsg[512]
        cdef char *ep = errorMsg
        cdef const VSFrameRef *f
        self.ensure_valid_frame_number(n)

        with nogil:
            f = self.funcs.getFrame(n, self.node, errorMsg, 500)
        if f == NULL:
            if (errorMsg[0]):
                raise Error(ep.decode('utf-8'))
            else:
                raise Error('Internal error - no error given')
        else:
            return createConstAudioFrame(f, self.funcs, self.core.core)

    def set_output(self, int index = 0):
        _get_output_dict("set_output")[index] = self
            
    def __add__(x, y):
        if not isinstance(x, AudioNode) or not isinstance(y, AudioNode):
            return NotImplemented
        return (<AudioNode>x).core.std.AudioSplice(clips=[x, y])

    def __mul__(a, b):
        if isinstance(a, AudioNode):
            node = a
            val = b
        else:
            node = b
            val = a

        if not isinstance(val, int):
            raise TypeError('Clips may only be repeated by integer factors')
        if val <= 0:
            raise ValueError('Loop count must be one or bigger')
        return (<AudioNode>node).core.std.AudioLoop(clip=node, times=val)

    def __getitem__(self, val):
        if isinstance(val, slice):
            if val.step is not None and val.step == 0:
                raise ValueError('Slice step cannot be zero')
            if val.step is not None and abs(val.step) <> 1:
                raise ValueError('Slice step must be 1')

            indices = val.indices(self.num_samples)
            
            step = indices[2]

            if step > 0:
                start = indices[0]
                stop = indices[1]
            else:
                start = indices[1]
                stop = indices[0]

            ret = self

            if step > 0 and stop is not None:
                stop -= 1
            if step < 0 and start is not None:
                start += 1

            if start is not None and stop is not None:
                ret = self.core.std.AudioTrim(clip=ret, first=start, last=stop)
            elif start is not None:
                ret = self.core.std.AudioTrim(clip=ret, first=start)
            elif stop is not None:
                ret = self.core.std.AudioTrim(clip=ret, last=stop)

            if step < 0:
                ret = self.core.std.AudioReverse(clip=ret)

            return ret
        elif isinstance(val, int):
            if val < 0:
                n = self.num_samples + val
            else:
                n = val
            if n < 0 or (self.num_samples > 0 and n >= self.num_samples):
                raise IndexError('List index out of bounds')
            return self.core.std.AudioTrim(clip=self, first=n, length=1)
        else:
            raise TypeError("index must be int or slice")

    def frames(self):
        for frameno in range(self.num_frames):
            yield self.get_frame(frameno)
            
    def __dir__(self):
        plugins = []
        for plugin in self.core.plugins():
            plugins.append(plugin.namespace)
        return super(AudioNode, self).__dir__() + plugins

    def __len__(self):
        return self.num_samples

    def __str__(self):
        channels = []
        for v in AudioChannels:
            if ((1 << v) & self.channel_layout):
                channels.append(AudioChannels(v).name)        
        channels = ', '.join(channels)
                
        return ('Audio Node\n'
               f'\tSample Type: {self.sample_type.name}\n'
               f'\tBits Per Sample: {self.bits_per_sample:d}\n'
               f'\tChannels: {channels:s}\n'
               f'\tSample Rate: {self.sample_rate:d}\n'
               f'\tNum Samples: {self.num_samples:d}\n')
    
cdef AudioNode createAudioNode(VSNodeRef *node, const VSAPI *funcs, Core core):
    cdef AudioNode instance = AudioNode.__new__(AudioNode)
    instance.core = core
    instance.node = node
    instance.funcs = funcs
    instance.ai = funcs.getAudioInfo(node)
    instance.sample_rate = instance.ai.sampleRate
    instance.num_samples = instance.ai.numSamples
    instance.num_frames = instance.ai.numFrames
    instance.sample_type = SampleType(instance.ai.format.sampleType);
    instance.bits_per_sample = instance.ai.format.bitsPerSample
    instance.bytes_per_sample = instance.ai.format.bytesPerSample
    instance.channel_layout = instance.ai.format.channelLayout
    instance.num_channels = instance.ai.format.numChannels
    instance.flags = funcs.getNodeFlags(node)
    return instance

cdef class LogHandle(object):
    cdef VSLogHandle *handle
    cdef object handler_func
    
    def __init__(self):
        raise Error('Class cannot be instantiated directly')
        
cdef LogHandle createLogHandle(object handler_func):
    cdef LogHandle instance = LogHandle.__new__(LogHandle)
    instance.handler_func = handler_func
    instance.handle = NULL
     
cdef void __stdcall log_handler_wrapper(int msgType, const char *msg, void *userData) nogil:
    with gil:
        (<LogHandle>userData).handler_func(MessageType(msgType), msg.decode('utf-8'))
        
cdef void __stdcall log_handler_free(void *userData) nogil:
    with gil:
        Py_DECREF(<LogHandle>userData)

cdef class Core(object):
    cdef VSCore *core
    cdef const VSAPI *funcs
    cdef public bint add_cache

    cdef object __weakref__

    def __init__(self):
        raise Error('Class cannot be instantiated directly')

    def __dealloc__(self):
        if self.funcs:
            self.funcs.freeCore(self.core)
            
    property num_threads:
        def __get__(self):
            cdef VSCoreInfo v
            self.funcs.getCoreInfo(self.core, &v)
            return v.numThreads
        
        def __set__(self, int value):
            self.funcs.setThreadCount(value, self.core)
            
    property max_cache_size:
        def __get__(self):
            cdef VSCoreInfo v
            self.funcs.getCoreInfo(self.core, &v)
            cdef int64_t current_size = <int64_t>v.maxFramebufferSize
            current_size = current_size + 1024 * 1024 - 1
            current_size = current_size // <int64_t>(1024 * 1024)
            return current_size
        
        def __set__(self, int mb):
            if mb <= 0:
                raise ValueError('Maximum cache size must be a positive number')
            cdef int64_t new_size = mb
            new_size = new_size * 1024 * 1024
            self.funcs.setMaxCacheSize(new_size, self.core)

    def __getattr__(self, name):
        cdef VSPlugin *plugin
        tname = name.encode('utf-8')
        cdef const char *cname = tname
        plugin = self.funcs.getPluginByNamespace(cname, self.core)

        if plugin:
            return createPlugin(plugin, self.funcs, self)
        else:
            raise AttributeError('No attribute with the name ' + name + ' exists. Did you mistype a plugin namespace?')

    def set_max_cache_size(self, int mb):
        import warnings
        warnings.warn("set_max_cache_size() is deprecated. Use \"max_cache_size()\" property instead.", DeprecationWarning)
        self.max_cache_size = mb
        return self.max_cache_size
        
    def plugins(self):
        cdef VSPlugin *plugin = self.funcs.getNextPlugin(NULL, self.core)
        while plugin:
            tmp = createPlugin(plugin, self.funcs, self)
            plugin = self.funcs.getNextPlugin(plugin, self.core)
            yield tmp

    def get_plugins(self):
        import warnings
        warnings.warn("get_plugins() is deprecated. Use \"plugins()\" instead.", DeprecationWarning)
        
        cdef dict sout = {}
        
        for plugin in self.plugins():
            plugin_dict = { 'namespace': plugin.namespace, 'identifier': plugin.identifier, 'name': plugin.name }

            function_dict = {}
            for func in plugin.functions():
                function_dict[func.name] = func.signature

            plugin_dict['functions'] = function_dict
            sout[plugin_dict['identifier']] = plugin_dict

        return sout

    def list_functions(self):
        import warnings
        warnings.warn("list_functions() is deprecated. Use \"plugins()\" instead.", DeprecationWarning)
        
        sout = ""
        plugins = self.get_plugins()
        for plugin in sorted(plugins.keys()):
            sout += 'name: ' + plugins[plugin]['name'] + '\n'
            sout += 'namespace: ' + plugins[plugin]['namespace'] + '\n'
            sout += 'identifier: ' + plugins[plugin]['identifier'] + '\n'
            for function in sorted(plugins[plugin]['functions'].keys()):
                line = '\t' + function + '(' + plugins[plugin]['functions'][function].replace(';', '; ') + ')\n'
                sout += line.replace('; )', ')')
        return sout

    def query_video_format(self, ColorFamily color_family, SampleType sample_type, int bits_per_sample, int subsampling_w, int subsampling_h):
        cdef VSVideoFormat fmt
        if not self.funcs.queryVideoFormat(&fmt, color_family, sample_type, bits_per_sample, subsampling_w, subsampling_h, self.core):
            raise Error('Invalid format specified')
        return createVideoFormat(&fmt, self.funcs, self.core)

    def register_format(self, ColorFamily color_family, SampleType sample_type, int bits_per_sample, int subsampling_w, int subsampling_h):
        import warnings
        warnings.warn("register_format() is deprecated. Use \"query_video_format\" instead.", DeprecationWarning)
        return self.query_video_format(color_family, sample_type, bits_per_sample, subsampling_w, subsampling_h);

    def get_video_format(self, uint32_t id):
        cdef VSVideoFormat fmt
        if not self.funcs.getVideoFormatByID(&fmt, id, self.core):
            raise Error('Invalid format id specified')
        else:
            return createVideoFormat(&fmt, self.funcs, self.core)

    def get_format(self, uint32_t id):
        import warnings
        warnings.warn("get_format() is deprecated. Use \"get_video_format\" instead.", DeprecationWarning)
        return self.get_video_format(id);
        
    def log_message(self, MessageType message_type, str message):
        self.funcs.logMessage(message_type, message.encode('utf-8'), self.core)
        
    def add_log_handler(self, handler_func):
        handler_func(MESSAGE_TYPE_DEBUG, 'New message handler installed from python')
        cdef LogHandle lh = createLogHandle(handler_func)
        Py_INCREF(lh)
        lh.handle = self.funcs.addLogHandler(log_handler_wrapper, log_handler_free, <void *>lh, self.core)
        return lh
    
    def remove_log_handler(self, LogHandle handle):
        return self.funcs.removeLogHandler(handle.handle, self.core)
        
    def version(self):
        cdef VSCoreInfo v
        self.funcs.getCoreInfo(self.core, &v)
        return (<const char *>v.versionString).decode('utf-8')
        
    def version_number(self):
        cdef VSCoreInfo v
        self.funcs.getCoreInfo(self.core, &v)
        return v.core
        
    def __dir__(self):
        plugins = []
        for plugin in self.plugins():
            plugins.append(plugin.namespace)
        return super(Core, self).__dir__() + plugins

    def __str__(self):
        cdef str s = 'Core\n'
        s += self.version() + '\n'
        s += '\tNumber of Threads: ' + str(self.num_threads) + '\n'
        s += '\tAdd Cache: ' + str(self.add_cache) + '\n'
        return s

cdef object createNode(VSNodeRef *node, const VSAPI *funcs, Core core):
    if funcs.getNodeType(node) == VIDEO:
        return createVideoNode(node, funcs, core)
    else:
        return createAudioNode(node, funcs, core)

cdef object createConstFrame(const VSFrameRef *f, const VSAPI *funcs, VSCore *core):
    if funcs.getFrameType(f) == VIDEO:
        return createConstVideoFrame(f, funcs, core)
    else:
        return createConstAudioFrame(f, funcs, core)

cdef Core createCore(EnvironmentData env):
    cdef Core instance = Core.__new__(Core)
    instance.funcs = getVapourSynthAPI(VAPOURSYNTH_API_VERSION)
    if instance.funcs == NULL:
        raise Error('Failed to obtain VapourSynth API pointer. System does not support SSE2 or is the Python module and loaded core library mismatched?')
    instance.core = instance.funcs.createCore(env.coreCreationFlags)
    instance.add_cache = True
    return instance

def _get_core(threads = None, add_cache = None):
    env = _env_current()
    if env is None:
        raise Error('Internal environment id not set. Was get_core() called from a filter callback?')

    return vsscript_get_core_internal(env)
    
def get_core(threads = None, add_cache = None):
    import warnings
    warnings.warn("get_core() is deprecated. Use \"vapoursynth.core\" instead.", DeprecationWarning)
    
    ret_core = _get_core()
    if ret_core is not None:
        if threads is not None:
            ret_core.num_threads = threads
        if add_cache is not None:
            ret_core.add_cache = add_cache
    return ret_core
    
cdef Core vsscript_get_core_internal(EnvironmentData env):
    if env.core is None:
        env.core = createCore(env)
    return env.core
    
cdef class _CoreProxy(object):

    def __init__(self):
        raise Error('Class cannot be instantiated directly')
    
    @property
    def core(self):
        return _get_core()
        
    def __dir__(self):
        d = dir(self.core)
        if 'core' not in d:
            d += ['core']
            
        return d
        
    def __getattr__(self, name):
        return getattr(self.core, name)
        
    def __setattr__(self, name, value):
        setattr(self.core, name, value)
    
core = _CoreProxy.__new__(_CoreProxy)
    

cdef class Plugin(object):
    cdef Core core
    cdef VSPlugin *plugin
    cdef const VSAPI *funcs
    cdef object injected_arg
    cdef readonly str identifier
    cdef readonly str namespace
    cdef readonly str name

    def __init__(self):
        raise Error('Class cannot be instantiated directly')
        
    def __getattr__(self, name):
        tname = name.encode('utf-8')
        cdef const char *cname = tname
        cdef VSPluginFunction *func = self.funcs.getPluginFunctionByName(cname, self.plugin)

        if func:
            return createFunction(func, self, self.funcs)
        else:
            raise AttributeError('There is no function named ' + name)

    def functions(self):
        cdef VSPluginFunction *func = self.funcs.getNextPluginFunction(NULL, self.plugin)
        while func:
            tmp = createFunction(func, self, self.funcs)
            func = self.funcs.getNextPluginFunction(func, self.plugin)
            yield tmp

    def get_functions(self):
        import warnings
        warnings.warn("get_functions() is deprecated. Use \"functions()\" instead.", DeprecationWarning)
        
        cdef dict sout = {}
        for func in self.functions():
            sout[func.name] = func.signature
        
        return sout

    def list_functions(self):
        import warnings
        warnings.warn("list_functions() is deprecated. Use \"functions()\" instead.", DeprecationWarning)
        
        sout = ""
        functions = self.get_functions()
        for key in sorted(functions.keys()):
            sout += key + '(' + functions[key].replace(';', '; ') + ')\n'
        return sout.replace('; )', ')')

    def __dir__(self):
        attrs = []
        for func in self.functions():
            attrs.append(func.name)
        return attrs

cdef Plugin createPlugin(VSPlugin *plugin, const VSAPI *funcs, Core core):
    cdef Plugin instance = Plugin.__new__(Plugin)
    instance.core = core
    instance.plugin = plugin
    instance.funcs = funcs
    instance.injected_arg = None
    instance.identifier = funcs.getPluginID(plugin).decode('utf-8')
    instance.namespace = funcs.getPluginNamespace(plugin).decode('utf-8')
    instance.name = funcs.getPluginName(plugin).decode('utf-8')
    return instance

cdef class Function(object):
    cdef const VSAPI *funcs
    cdef const VSPluginFunction *func
    cdef readonly Plugin plugin
    cdef readonly str name
    cdef readonly str signature
    cdef readonly str return_signature
    
    @property
    def __signature__(self):
    # FIXME, does nothing with the return signature
        if typing is None:
            return None
        return construct_signature(self.signature, self.return_signature, injected=self.plugin.injected_arg)

    def __init__(self):
        raise Error('Class cannot be instantiated directly')

    def __call__(self, *args, **kwargs):
        cdef VSMap *inm
        cdef VSMap *outm
        cdef char *cname
        arglist = list(args)
        if self.plugin.injected_arg is not None:
            arglist.insert(0, self.plugin.injected_arg)
        ndict = {}
        processed = {}
        atypes = {}
        # remove _ from all args
        for key in kwargs:
            if key[0] == '_':
                nkey = key[1:]
            # PEP8 tells us single_trailing_underscore_ for collisions with Python-keywords.
            elif key[-1] == "_":
                nkey = key[:-1]
            else:
                nkey = key
            ndict[nkey] = kwargs[key]

        # match up unnamed arguments to the first unused name in order
        sigs = self.signature.split(';')

        for sig in sigs:
            if sig == '':
                continue
            parts = sig.split(':')
            # store away the types for later use
            key = parts[0]
            atypes[key] = parts[1]

            # the name has already been specified
            if key in ndict:
                processed[key] = ndict[key]
                del ndict[key]
            else:
            # fill in with the first unnamed arg until they run out
                if len(arglist) > 0:
                    processed[key] = arglist[0]
                    del arglist[0]

        if len(arglist) > 0:
            raise Error(self.name + ': Too many unnamed arguments specified')

        if len(ndict) > 0:
            raise Error(self.name + ': Function does not take argument(s) named ' + ', '.join(ndict.keys()))

        inm = self.funcs.createMap()

        dtomsuccess = True
        dtomexceptmsg = ''
        try:
            typedDictToMap(processed, atypes, inm, self.plugin.core.core, self.funcs)
        except Error as e:
            self.funcs.freeMap(inm)
            dtomsuccess = False
            dtomexceptmsg = str(e)    
        
        if dtomsuccess == False:
            raise Error(self.name + ': ' + dtomexceptmsg)

        tname = self.name.encode('utf-8')
        cname = tname
        with nogil:
            outm = self.funcs.invoke(self.plugin.plugin, cname, inm)
        self.funcs.freeMap(inm)
        cdef const char *err = self.funcs.mapGetError(outm)
        cdef bytes emsg

        if err:
            emsg = err
            self.funcs.freeMap(outm)
            raise Error(emsg.decode('utf-8'))

        retdict = mapToDict(outm, True, self.plugin.core.add_cache, self.plugin.core.core, self.funcs)
        self.funcs.freeMap(outm)
        return retdict

cdef Function createFunction(VSPluginFunction *func, Plugin plugin, const VSAPI *funcs):
    cdef Function instance = Function.__new__(Function)
    instance.name = funcs.getPluginFunctionName(func).decode('utf-8')
    instance.signature = funcs.getPluginFunctionArguments(func).decode('utf-8')
    instance.return_signature = funcs.getPluginFunctionReturnType(func).decode('utf-8')
    instance.plugin = plugin
    instance.funcs = funcs
    instance.func = func
    return instance

# for python functions being executed by vs

cdef void __stdcall freeFunc(void *pobj) nogil:
    with gil:
        fobj = <FuncData>pobj
        Py_DECREF(fobj)
        fobj = None


cdef void __stdcall publicFunction(const VSMap *inm, VSMap *outm, void *userData, VSCore *core, const VSAPI *vsapi) nogil:
    with gil:
        d = <FuncData>userData
        try:
            with use_environment(d.env).use():
                m = mapToDict(inm, False, False, core, vsapi)
                ret = d(**m)
                if not isinstance(ret, dict):
                    if ret is None:
                        ret = 0
                    ret = {'val':ret}
                dictToMap(ret, outm, False, core, vsapi)
        except BaseException, e:
            emsg = str(e).encode('utf-8')
            vsapi.mapSetError(outm, emsg)


@final
cdef class VSScriptEnvironmentPolicy:
    cdef dict _env_map

    cdef object _stack
    cdef object _lock
    cdef EnvironmentPolicyAPI _api

    cdef object __weakref__

    def __init__(self):
        raise RuntimeError("Cannot instantiate this class directly.")

    def on_policy_registered(self, policy_api):
        self._stack = ThreadLocal()
        self._api = policy_api
        self._env_map = {}

    def on_policy_cleared(self):
        self._env_map = None
        self._stack = None

    cdef EnvironmentData get_environment(self, id):
        return self._env_map.get(id, None)

    def get_current_environment(self):
        return getattr(self._stack, "stack", None)

    def set_environment(self, environment):
        if not self.is_alive(environment):
            environment = None
        
        previous = getattr(self._stack, "stack", None)
        self._stack.stack = environment
        return previous

    cdef EnvironmentData _make_environment(self, int script_id, const VSScriptOptions* options):
        # Get flags from options.
        flags = 0
        if options != NULL:
            flags = options.coreCreationFlags

        env = self._api.create_environment(flags)

        # Apply additional options
        if options != NULL and options.logHandler != NULL:
            _set_logger(env, options.logHandler, options.logHandlerFree, options.logHandlerData)

        self._env_map[script_id] = env
        return env
      
    cdef has_environment(self, int script_id):
        return script_id in self._env_map

    cdef _free_environment(self, int script_id):
        env = self._env_map.pop(script_id, None)
        if env is not None:
            self._api.destroy_environment(env)
            
    def is_alive(self, EnvironmentData environment):
        return environment.alive


cdef VSScriptEnvironmentPolicy _get_vsscript_policy():
    if not isinstance(_policy, VSScriptEnvironmentPolicy):
        raise RuntimeError("This is not a VSScript-Policy.")
    return <VSScriptEnvironmentPolicy>_policy


cdef object _vsscript_use_environment(int id):
    return use_environment(_get_vsscript_policy().get_environment(id))


cdef object _vsscript_use_or_create_environment2(int id, const VSScriptOptions* options):
    cdef VSScriptEnvironmentPolicy policy = _get_vsscript_policy()
    if not policy.has_environment(id):
        policy._make_environment(id, options)
    return use_environment(policy.get_environment(id))


cdef object _vsscript_use_or_create_environment(int id):
    return _vsscript_use_or_create_environment2(id, NULL)


@contextlib.contextmanager
def __chdir(filename, flags):
    if (flags&1) or filename is None or (filename.startswith("<") and filename.endswith(">")):
        return (yield)
    
    origpath = os.getcwd()
    newpath = os.path.dirname(os.path.abspath(filename))

    try:
        os.chdir(newpath)
        yield
    finally:
        os.chdir(origpath)


cdef void _vpy_replace_pyenvdict(VSScript *se, dict pyenvdict):
    if se.pyenvdict:
        Py_DECREF(<dict>se.pyenvdict)
        se.pyenvdict = NULL
    
    if pyenvdict is not None:
        Py_INCREF(pyenvdict)
        se.pyenvdict = <void*>pyenvdict


cdef int _vpy_evaluate(VSScript *se, bytes script, str filename, const VSScriptOptions* options):
    try:
        pyenvdict = {}
        if se.pyenvdict:
            pyenvdict = <dict>se.pyenvdict
        else:
            _vpy_replace_pyenvdict(se, pyenvdict)
        
        pyenvdict["__name__"] = "__vapoursynth__"
        code = compile(script, filename=filename, dont_inherit=True, mode="exec")

        if filename is None or (filename.startswith("<") and filename.endswith(">")):
            filename = "<string>"
            pyenvdict.pop("__file__", None)
        else:
            pyenvdict["__file__"] = filename

        if se.errstr:
            errstr = <bytes>se.errstr
            se.errstr = NULL
            Py_DECREF(errstr)
            errstr = None

        with _vsscript_use_or_create_environment2(se.id, options).use():
            exec(code, pyenvdict, pyenvdict)

    except BaseException, e:
        errstr = 'Python exception: ' + str(e) + '\n\n' + traceback.format_exc()
        errstr = errstr.encode('utf-8')
        Py_INCREF(errstr)
        se.errstr = <void *>errstr
        return 2
    except:
        errstr = 'Unspecified Python exception' + '\n\n' + traceback.format_exc()
        errstr = errstr.encode('utf-8')
        Py_INCREF(errstr)
        se.errstr = <void *>errstr
        return 1
        

cdef public api int vpy_createScript(VSScript *se) nogil:
    with gil:
        try:
            _vpy_replace_pyenvdict(se, {})
            _get_vsscript_policy()._make_environment(<int>se.id, NULL)

        except:
            errstr = 'Unspecified Python exception' + '\n\n' + traceback.format_exc()
            errstr = errstr.encode('utf-8')
            Py_INCREF(errstr)
            se.errstr = <void *>errstr
            return 1
        return 0         
    
cdef public api int vpy_evaluateScript(VSScript *se, const char *script, const char *scriptFilename, int flags) nogil:
    with gil:
        fn = scriptFilename.decode('utf-8')
        with __chdir(fn, flags):
            return _vpy_evaluate(se, script, fn, NULL)
        return 0

cdef public api int vpy_evaluateFile(VSScript *se, const char *scriptFilename, int flags) nogil:
    with gil:
        if not se.pyenvdict:
            pyenvdict = {}
            Py_INCREF(pyenvdict)
            se.pyenvdict = <void *>pyenvdict
            _get_vsscript_policy().get_environment(se.id).outputs.clear()
        try:
            with open(scriptFilename.decode('utf-8'), 'rb') as f:
                script = f.read(1024*1024*16)
            return vpy_evaluateScript(se, script, scriptFilename, flags)
        except BaseException, e:
            errstr = 'File reading exception:\n' + str(e)
            errstr = errstr.encode('utf-8')
            Py_INCREF(errstr)
            se.errstr = <void *>errstr
            return 2
        except:
            errstr = 'Unspecified file reading exception'
            errstr = errstr.encode('utf-8')
            Py_INCREF(errstr)
            se.errstr = <void *>errstr
            return 1

cdef public api int vpy4_evaluateBuffer(VSScript *se, const char *buffer, const char *scriptFilename, const VSMap *vars, const VSScriptOptions *options) nogil:
    with gil:
        try:
            if not se.pyenvdict:
                _vpy_replace_pyenvdict(se, {})
            pyenvdict = <dict>se.pyenvdict
            
            if buffer == NULL:
                raise RuntimeError("NULL buffer passed.")

            if vars:
                if getVSAPIInternal() == NULL:
                    raise RuntimeError("Failed to retrieve VSAPI pointer.")
                # FIXME, verify there are only int, float and data values in the map before this
                pyenvdict.update(mapToDict(vars, False, False, NULL, getVSAPIInternal()))

            fn = None
            if scriptFilename:
                fn = scriptFilename.decode('utf-8')

            return _vpy_evaluate(se, buffer, fn, options)

        except BaseException, e:
            errstr = 'File reading exception:\n' + str(e)
            errstr = errstr.encode('utf-8')
            Py_INCREF(errstr)
            se.errstr = <void *>errstr
            return 2

cdef public api int vpy4_evaluateFile(VSScript *se, const char *scriptFilename, const VSMap *vars, const VSScriptOptions *options) nogil:
    with gil:
        try:
            if scriptFilename == NULL:
                raise RuntimeError("NULL scriptFilename passed.")
                
            with open(scriptFilename.decode('utf-8'), 'rb') as f:
                script = f.read(1024*1024*16)
            return vpy4_evaluateBuffer(se, script, scriptFilename, vars, options)
        except BaseException, e:
            errstr = 'File reading exception:\n' + str(e)
            errstr = errstr.encode('utf-8')
            Py_INCREF(errstr)
            se.errstr = <void *>errstr
            return 2
        except:
            errstr = 'Unspecified file reading exception'
            errstr = errstr.encode('utf-8')
            Py_INCREF(errstr)
            se.errstr = <void *>errstr
            return 1
            
cdef public api int vpy4_clearLogHandler(VSScript *se) nogil:
    with gil:
        if not _get_vsscript_policy().has_environment(se.id):
            return 1

        _unset_logger(_get_vsscript_policy().get_environment(se.id))
        return 0

cdef public api void vpy4_freeScript(VSScript *se) nogil:
    with gil:
        vpy_clearEnvironment(se)
        if se.pyenvdict:
            pyenvdict = <dict>se.pyenvdict
            se.pyenvdict = NULL
            Py_DECREF(pyenvdict)
            pyenvdict = None

        if se.errstr:
            errstr = <bytes>se.errstr
            se.errstr = NULL
            Py_DECREF(errstr)
            errstr = None

        try:
            _get_vsscript_policy()._free_environment(se.id)
        except:
            pass

        gc.collect()

cdef public api char *vpy4_getError(VSScript *se) nogil:
    if not se.errstr:
        return NULL
    with gil:
        errstr = <bytes>se.errstr
        return errstr
            
cdef public api VSNodeRef *vpy4_getOutput(VSScript *se, int index) nogil:
    with gil:
        pyenvdict = <dict>se.pyenvdict
        node = None
        try:
            node = _get_vsscript_policy().get_environment(se.id).outputs[index]
        except:
            return NULL

        if isinstance(node, AlphaOutputTuple):
            node = node[0]
            
        if isinstance(node, RawNode):
            return (<RawNode>node).funcs.cloneNodeRef((<RawNode>node).node)
        else:
            return NULL
            
cdef public api VSNodeRef *vpy4_getAlphaOutput(VSScript *se, int index) nogil:
    with gil:
        pyenvdict = <dict>se.pyenvdict
        node = None
        try:
            node = _get_vsscript_policy().get_environment(se.id).outputs[index]
        except:
            return NULL

        if isinstance(node, AlphaOutputTuple):
            node = node[1]   
            if isinstance(node, RawNode):
                return (<RawNode>node).funcs.cloneNodeRef((<RawNode>node).node)
        return NULL
        
cdef public api int vpy_clearOutput(VSScript *se, int index) nogil:
    with gil:
        try:
            del _get_vsscript_policy().get_environment(se.id).outputs[index]
        except:
            return 1
        return 0

cdef public api VSCore *vpy4_getCore(VSScript *se) nogil:
    with gil:
        try:
            core = vsscript_get_core_internal(_get_vsscript_policy().get_environment(se.id))
            if core is not None:
                return (<Core>core).core
            else:
                return NULL
        except:
            return NULL

cdef public api const VSAPI *vpy4_getVSAPI(int version) nogil:
    return getVapourSynthAPI(version)
    
cdef const VSAPI *getVSAPIInternal() nogil:
    global _vsapi
    if _vsapi == NULL:
        _vsapi = getVapourSynthAPI(VAPOURSYNTH_API_VERSION)
    return _vsapi
    
cdef public api int vpy4_getOptions(VSScript *se, VSMap *dst) nogil:
    with gil:
        with _vsscript_use_environment(se.id).use():   
            try:
                core = vsscript_get_core_internal(_get_vsscript_policy().get_environment(se.id))
                dictToMap(_get_options_dict("vpy4_getOptions"), dst, True, core.core, core.funcs)
                return 0
            except:
                return 1
                
cdef public api int vpy_getVariable(VSScript *se, const char *name, VSMap *dst) nogil:
    with gil:
        with _vsscript_use_environment(se.id).use():
            pyenvdict = <dict>se.pyenvdict
            try:
                dname = name.decode('utf-8')
                read_var = { dname:pyenvdict[dname]}
                core = vsscript_get_core_internal(_get_vsscript_policy().get_environment(se.id))
                dictToMap(read_var, dst, False, core.core, core.funcs)
                return 0
            except:
                return 1

cdef public api int vpy_setVariable(VSScript *se, const VSMap *vars) nogil:
    with gil:
        with _vsscript_use_environment(se.id).use():
            pyenvdict = <dict>se.pyenvdict
            try:     
                core = vsscript_get_core_internal(_get_vsscript_policy().get_environment(se.id))
                new_vars = mapToDict(vars, False, False, core.core, core.funcs)
                for key in new_vars:
                    pyenvdict[key] = new_vars[key]
                return 0
            except:
                return 1

cdef public api int vpy_clearVariable(VSScript *se, const char *name) nogil:
    with gil:
        pyenvdict = <dict>se.pyenvdict
        try:
            del pyenvdict[name.decode('utf-8')]
        except:
            return 1
        return 0

cdef public api void vpy_clearEnvironment(VSScript *se) nogil:
    with gil:
        pyenvdict = <dict>se.pyenvdict
        for key in pyenvdict:
            pyenvdict[key] = None
        pyenvdict.clear()
        vpy4_clearLogHandler(se)
        try:
             _get_vsscript_policy().get_environment(se.id).outputs.clear()
             _get_vsscript_policy().get_environment(se.id).core = None
        except:
            pass
        gc.collect()

cdef public api int vpy4_initVSScript() nogil:
    with gil:
        if getVSAPIInternal() == NULL:
            return 1
        if has_policy():
            return 1

        vsscript = VSScriptEnvironmentPolicy.__new__(VSScriptEnvironmentPolicy)
        register_policy(vsscript)
        return 0<|MERGE_RESOLUTION|>--- conflicted
+++ resolved
@@ -36,12 +36,8 @@
 import weakref
 import atexit
 import contextlib
-<<<<<<< HEAD
 import logging
-from threading import local as ThreadLocal, Lock
-=======
 from threading import local as ThreadLocal, Lock, RLock
->>>>>>> 9ce5fe89
 from types import MappingProxyType
 from collections import namedtuple
 from collections.abc import Iterable, Mapping
