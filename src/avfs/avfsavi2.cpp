// avfsavi.cpp : Avisynth Virtual File System
//
// Avisynth v2.5.  Copyright 2008-2010 Ben Rudiak-Gould et al.
// http://www.avisynth.org

// This program is free software; you can redistribute it and/or modify
// it under the terms of the GNU General Public License as published by
// the Free Software Foundation; either version 2 of the License, or
// (at your option) any later version.
//
// This program is distributed in the hope that it will be useful,
// but WITHOUT ANY WARRANTY; without even the implied warranty of
// MERCHANTABILITY or FITNESS FOR A PARTICULAR PURPOSE.  See the
// GNU General Public License for more details.
//
// You should have received a copy of the GNU General Public License
// along with this program; if not, write to the Free Software
// Foundation, Inc., 675 Mass Ave, Cambridge, MA 02139, USA, or visit
// http://www.gnu.org/copyleft/gpl.html .
//
// Linking Avisynth statically or dynamically with other modules is making a
// combined work based on Avisynth.  Thus, the terms and conditions of the GNU
// General Public License cover the whole combination.
//
// As a special exception, the copyright holders of Avisynth give you
// permission to link Avisynth with independent modules that communicate with
// Avisynth solely through the interfaces defined in avisynth.h, regardless of
// the license terms of these independent modules, and to copy and distribute
// the resulting combined work under terms of your choice, provided that
// every copy of the combined work is accompanied by a complete copy of
// the source code of Avisynth (the version of Avisynth used to produce the
// combined work), being distributed under the terms of the GNU General
// Public License plus this exception.  An independent module is a module
// which is not derived from or based on Avisynth, such as 3rd-party filters,
// import and export plugins, or graphical user interfaces.



//----------------------------------------------------------------------------
// Implementation Notes.
//
// The AVI v2 file format is a sequence of RIFF segments appended
// end to end. Each segment is formatted the same as a single RIFF
// file, which limits the segment size to 4GB. For compatibility
// it is best to limit the actual max segment size to 1GB. The first
// segment contains the full AVI headers including a "super" index
// that can be used to find the location of any chunk of audio/video
// data.
//
// The AVI2 index must be broken into chunks to handle >4GB file
// sizes. The header of each index chunk has a 64 bit base offset.
// Each index entry has a 32 bit offset which is combined with
// the base offset to get the actual 64 bit file offset.
//
// This implementation creates an index chunk at the end of each
// segment that indexes the contents of the one segment. The
// number of audo/video data chunks in all the segments is the
// same, except for the final segment which is the same or
// smaller. This has the effect of making the index chunks all
// the same size, except for the last.
//
// The AVI and AVI2 file formats allow full flexibility over the
// placement of audio data in the file. However, applications that
// read AVI files can be pretty picky. This implementation
// interleaves audio data per video frame, creating the same number
// of audio chunks as video chunks.
//
//----------------------------------------------------------------------------

#include "avfsincludes.h"

#define AVI_INDEX_OF_INDEXES       0x00
#define AVI_INDEX_OF_CHUNKS        0x01
#define AVI_INDEX_SUB_DEFAULT      0x00
#define AVI_INDEX_SUB_2FIELD       0x01

#define AVIF_HASINDEX        0x00000010
#define AVIF_MUSTUSEINDEX    0x00000020
#define AVIF_ISINTERLEAVED   0x00000100

#ifndef AVIIF_LIST
# define AVIIF_LIST       0x00000001
# define AVIIF_KEYFRAME   0x00000010
#endif

unsigned RiffAlignUp(unsigned size)  // Align size to 16bits
{
   return (size+(2-1))&~(2-1);
}

// RIFFCHUNK - 'JUNK', 'strf' etc

struct RiffTag
{
   uint32_t fcc;
   uint32_t cb;
};

/*  typedef struct _rifflist
    {
      FOURCC fcc;
      DWORD cb;
      FOURCC fccListType;
    } RIFFLIST, * LPRIFFLIST; */

// RIFFLIST  - 'RIFF', 'LIST'

static const uint32_t riffFcc     = MAKETAGUINT32('R','I','F','F');
static const uint32_t riffLstFcc  = MAKETAGUINT32('L','I','S','T');
static const uint32_t riffJunkFcc = MAKETAGUINT32('J','U','N','K');

struct RiffLst {
  RiffTag tag;
  uint32_t fcc;
};

static const uint32_t avi2MaxSegSize    = 0x3FFFFFFE;
static const uint32_t avi2Max4GbSegSize = 0xFFFFFFFE;

static const uint32_t avi2FileFcc    = MAKETAGUINT32('A','V','I',' ');
static const uint32_t avi2SegLstFcc  = MAKETAGUINT32('A','V','I','X');
static const uint32_t avi2HdrLstFcc  = MAKETAGUINT32('h','d','r','l');
static const uint32_t avi2DataLstFcc = MAKETAGUINT32('m','o','v','i');


// AVIMAINHEADER - 'avih'

static const uint32_t avi2MainHdrFcc = MAKETAGUINT32('a','v','i','h');

struct Avi2MainHdr {
  RiffTag tag;
  uint32_t dwMicroSecPerFrame;
  uint32_t dwMaxBytesPerSec;
  uint32_t dwPaddingGranularity;
  uint32_t dwFlags;
  uint32_t dwTotalFrames;
  uint32_t dwInitialFrames;
  uint32_t dwStreams;
  uint32_t dwSuggestedBufferSize;
  uint32_t dwWidth;
  uint32_t dwHeight;
  uint8_t  reserved1[16];
};

// AVISTREAMHEADER - 'strh'

static const uint32_t avi2StrHdrFcc = MAKETAGUINT32('s','t','r','h');

struct Avi2StrHdr {
  RiffTag tag;
  uint32_t fccType;
  uint32_t fccHandler;
  uint32_t dwFlags;
  uint16_t wPriority;
  uint16_t wLanguage;
  uint32_t dwInitialFrames;
  uint32_t dwScale;
  uint32_t dwRate;       // dwRate/dwScale is stream tick rate in ticks/sec
  uint32_t dwStart;
  uint32_t dwLength;
  uint32_t dwSuggestedBufferSize;
  uint32_t dwQuality;
  uint32_t dwSampleSize;
  int16_t  frameLeft;
  int16_t  frameTop;
  int16_t  frameRight;
  int16_t  frameBottom;
};

// RIFFCHUNK + BITMAPINFOHEADER - 'strf'

static const uint32_t avi2VidFrmtFcc = MAKETAGUINT32('s','t','r','f');

struct Avi2VidFrmt {
  RiffTag tag;
  uint32_t biSize;
  int32_t  biWidth;
  int32_t  biHeight;
  uint16_t biPlanes;
  uint16_t biBitCount;
  uint32_t biCompression;
  uint32_t biSizeImage;
  int32_t  biXPelsPerMeter;
  int32_t  biYPelsPerMeter;
  uint32_t biClrUsed;
  uint32_t biClrImportant;
};

static const uint32_t avi2VidHdrLstFcc = MAKETAGUINT32('s','t','r','l');
static const uint32_t avi2VidStrTypeFcc = MAKETAGUINT32('v','i','d','s');

// RIFFCHUNK + PCMWAVEFORMAT or (WAVEFORMAT + WORD) - 'strf'

static const uint32_t avi2AudFrmtFcc = MAKETAGUINT32('s','t','r','f');

struct Avi2AudFrmt {
  RiffTag tag;
  uint16_t wFormatTag;
  uint16_t nChannels;
  uint32_t nSamplesPerSec;
  uint32_t nAvgBytesPerSec;
  uint16_t nBlockAlign;
  uint16_t wBitsPerSample;
};

static const uint32_t avi2AudHdrLstFcc     = MAKETAGUINT32('s','t','r','l');
static const uint32_t avi2AudStrTypeFcc    = MAKETAGUINT32('a','u','d','s');

static const uint32_t avi2IndxFcc = MAKETAGUINT32('i','n','d','x');

struct Avi2IndxHdr {
  RiffTag tag;
  uint16_t wLongsPerEntry;
  uint8_t  bIndxSubType;
  uint8_t  bIndxType;
  uint32_t nEntriesInUse;
  uint32_t dwChunkId;
  uint32_t qwBaseOffsetLow;
  uint32_t qwBaseOffsetHigh;
  uint8_t reserved1[4];
};
static_assert(sizeof(Avi2IndxHdr) == 32, "");


// hdr.wLongsPerEntry = sizeof(Avi2SuperIndxEntry)/4
// hdr.bIndxSubType = AVI_INDEX_SUB_DEFAULT or AVI_INDEX_SUB_2FIELD
// hdr.bIndxType = AVI_INDEX_OF_INDEXES
// hdr.qwBaseOffset = 0
struct Avi2SuperIndxEntry {
  uint32_t qwOffsetLow;
  uint32_t qwOffsetHigh;
  uint32_t dwSize;
  uint32_t dwDuration;
};

static const unsigned avfsAvi2MaxSuperIndxEntryCount = 5000;

// AVISUPERINDEX - 'indx'

struct AvfsAvi2SuperIndx {
  Avi2IndxHdr hdr;
  Avi2SuperIndxEntry ents[avfsAvi2MaxSuperIndxEntryCount];
};


// hdr.wLongsPerEntry = sizeof(Avi2IndxEntry)/4
// hdr.bIndxType = AVI_INDEX_OF_CHUNKS
// hdr.dwChunkId = avi2AudFcc or avi2VidFcc
struct Avi2IndxEntry {
  uint32_t dwOffset;
  uint32_t dwSize;
};

// AVISTDINDEX - 'ix00', 'ix01'

struct AvfsAvi2Indx {
  Avi2IndxHdr hdr;
  Avi2IndxEntry ents[1/*hdr.nEntriesInUse*/];
};

// AVIEXTHEADER - 'dmlh'

static const uint32_t avi2ExtHdrFcc = MAKETAGUINT32('d','m','l','h');

struct Avi2ExtHdr {
  RiffTag tag;
  uint32_t dwGrandFrames;
  uint8_t reserved[244];
};

// RIFFLIST - 'odml'

static const uint32_t avi2ExtHdrLstFcc = MAKETAGUINT32('o','d','m','l');

struct Avi2ExtHdrLst {
  RiffLst lst;
  Avi2ExtHdr hdr;
};

// AVIOLDINDEX - 'idx1'

static const uint32_t avi2OldIndxFcc = MAKETAGUINT32('i','d','x','1');

struct Avi2OldIndxEntry {
  uint32_t dwChunkId;
  uint32_t dwFlags;
  uint32_t dwOffset;
  uint32_t dwSize;
};

// {video} = RIFFLIST + AVISTREAMHEADER + RIFFCHUNK + BITMAPINFOHEAD + AVISUPERINDEX
//         - 'LIST', 'strl', 'strh', 'vids', 'indx'

struct AvfsAvi2VidHdrLst {
  RiffLst lst;
  Avi2StrHdr hdr;
  Avi2VidFrmt vidFrmt;
  AvfsAvi2SuperIndx indx;
};

// {audio} = RIFFLIST + AVISTREAMHEADER + RIFFCHUNK + PCMWAVEFORMAT + AVISUPERINDEX
//         - 'LIST', 'strl', 'strh', 'auds', 'indx'

struct AvfsAvi2AudHdrLst {
  RiffLst lst;
  Avi2StrHdr hdr;
  Avi2AudFrmt audFrmt;
  AvfsAvi2SuperIndx indx;
};

// RIFFCHUNK - 'JUNK'

struct AvfsAvi2HdrJunk {
  Avi2IndxHdr hdr;
  uint8_t junk[10*1024];
};

// RIFFLIST + AVIMAINHEADER + {video} + {audio} + RIFFLIST + AVIEXTHEADER
//         - 'LIST' 'hdrl' 'avih' {} {} 'LIST' 'odml' 'dmlh'

struct AvfsAvi2HdrLst {
  RiffLst lst;
  Avi2MainHdr mainHdr;
  AvfsAvi2VidHdrLst vidLst;
  AvfsAvi2AudHdrLst audLst;
  Avi2ExtHdrLst extLst;
  AvfsAvi2HdrJunk junk;
};

// RIFFCHUNK - '01wb'

struct AvfsAvi2Aud {
  RiffTag tag;
  uint8_t data[1];
};

// RIFFCHUNK - '00db' DIB or '00dc' Compressed

struct AvfsAvi2Vid {
  RiffTag tag;
  uint8_t data[1];
};

// RIFFLIST + {data} - 'LIST', 'movi', ...

struct AvfsAvi2DataLst {
  RiffLst lst;
  uint8_t data[1];
  // AvfsAvi2Aud frame0Aud;
  // AvfsAvi2Vid frame0Vid;
  // ...
  // AvfsAvi2Aud frameNAud;
  // AvfsAvi2Vid frameNVid;
  // AvfsAvi2Indx vidIndx;
  // AvfsAvi2Indx audIndx;
};

// AVIOLDINDEX - 'idx1'

struct AvfsAvi2OldIndx {
  RiffTag tag;
  Avi2OldIndxEntry ents[1/*hdr.cb/sizeof(ents[0])*/];
};

// RIFFLIST + ... - 'RIFF', 'AVI ', ...

struct AvfsAvi2Seg0 {
  RiffLst lst;
  AvfsAvi2HdrLst hdrLst;
  AvfsAvi2DataLst dataLst;
  // AvfsAvi2OldIndx oldIndx;
};

// RIFFLIST + RIFFLIST - 'RIFF', 'AVIX', 'LIST', 'movi'

struct AvfsAvi2SegN {
  RiffLst lst;
  AvfsAvi2DataLst dataLst;
};

// struct AvfsAvi2File {
//   AvfsAvi2Seg0 seg0;
//   AvfsAvi2SegN seg1;
//   ...
//   AvfsAvi2SegN segN;
// };

static const uint32_t avfsAvi2VidRgbFcc  = MAKETAGUINT32('0','0','d','b');
static const uint32_t avfsAvi2VidCompFcc = MAKETAGUINT32('0','0','d','c');
static const uint32_t avfsAvi2AudFcc     = MAKETAGUINT32('0','1','w','b');

static const uint32_t avfsAvi2VidIndxFcc = MAKETAGUINT32('i','x','0','0');
static const uint32_t avfsAvi2AudIndxFcc = MAKETAGUINT32('i','x','0','1');

static const unsigned avfsAvi2MaxDataLstSize = avi2MaxSegSize-
  offsetof(AvfsAvi2Seg0, dataLst.data)-offsetof(AvfsAvi2OldIndx, ents);

static const unsigned avfsAvi2Max4GbDataLstSize = avi2Max4GbSegSize-
  offsetof(AvfsAvi2Seg0, dataLst.data)-offsetof(AvfsAvi2OldIndx, ents);

struct AvfsAvi2File final: AvfsMediaFile_ {
  int references = 1;
  Synther_* avs = nullptr;
  Avisynther_* avssynther = nullptr;
  VapourSynther_* vssynther = nullptr;

  VideoInfoAdapter vi;

  uint32_t frameVidFcc = 0;
  unsigned frameAudHdrSize = 0;
  unsigned frameVidDataSize = 0;
  unsigned frameVidAlignSize = 0;
  unsigned vidFrameCount = 0;
  unsigned audFrameCount = 0;
  unsigned fileFrameCount = 0;
  unsigned durFrameCount = 0;
  unsigned sampleSize = 0;
  unsigned firstAudFramePackCount = 0;
  uint64_t fileSampleCount = 0;
  unsigned fileSegCount = 0;
  uint64_t fileSize = 0;

  enum { indxPrePadSize  = 0x20000 };
  enum { indxPostPadSize = 0x20000 };

  struct Seg {
    uint64_t startOffset;
    unsigned startFrame;
    unsigned vidFrameCount;
    unsigned audFrameCount;
    unsigned frameCount;
    unsigned lastAudFramePackCount;
    unsigned hdrSize;
    unsigned dataSize;
    unsigned vidIndxSize;
    unsigned audIndxSize;
    unsigned oldIndxSize;
    unsigned segSize;
    unsigned* frameIndx;
    AvfsAvi2Indx* vidIndx;
    AvfsAvi2Indx* audIndx;
    AvfsAvi2OldIndx* oldIndx;
    union {
      AvfsAvi2Seg0 seg0;
      AvfsAvi2SegN segN;
      uint8_t buf[1];
    } hdr;
  };
  Seg** segs = nullptr;
  uint8_t* sampleScratch = nullptr;

  AvfsAvi2File(Avisynther_* avs);
  AvfsAvi2File(VapourSynther_* vs);

  ~AvfsAvi2File(void);

  uint64_t/*start*/ LocateFrameSamples(
    unsigned frame,
    unsigned frameCount,
    unsigned* sampleCount);

  unsigned FrameSampleCount(unsigned frame) {
    unsigned sampleCount;
    LocateFrameSamples(frame, 1, &sampleCount);
    return sampleCount;
  }

  bool/*success*/ Init(AvfsLog_* log);

  void AddRef(void);
  void Release(void);

  bool/*success*/ GetFrameData(
    AvfsLog_* log,
    uint8_t* buffer,
    unsigned position,
    size_t offset,
    size_t size);

  bool/*success*/ ReadMedia(
    AvfsLog_* log,
    uint64_t fileOffset,
    void* buffer,
    size_t requestedSize);
};

AvfsAvi2File::AvfsAvi2File(Avisynther_* inAvs)
 :
  vi(inAvs->GetVideoInfo())
{
  avs = inAvs;
  avssynther = inAvs;
  avs->AddRef();
}

AvfsAvi2File::AvfsAvi2File(VapourSynther_* inVs)
  :
   vi(inVs->GetVideoInfo())
{
    avs = inVs;
    vssynther = inVs;
    avs->AddRef();
}

AvfsAvi2File::~AvfsAvi2File(void)
{
  ASSERT(!references);
  unsigned segi;
  avs->Release();
  if (segs) {
    for (segi = 0; segi < fileSegCount; segi ++) {
      if (segs[segi]) {
        free(segs[segi]);
      }
    }
    free(segs);
  }
  if (sampleScratch) {
    free(sampleScratch);
  }
}

// Return the starting Audio sample number for frame N
// and the number of samples in frameCount.
// Handles audio preload

uint64_t/*start*/ AvfsAvi2File::LocateFrameSamples(
  unsigned frame,
  unsigned frameCount,
  unsigned* outSampleCount)
{
  uint64_t startSample = 0;
  uint64_t endSample = 0;
  unsigned startFrame = frame;
  unsigned endFrame = frame+frameCount;
  if (startFrame != 0) {
    startFrame += firstAudFramePackCount;
  }
  if (endFrame != 0) {
    endFrame += firstAudFramePackCount;
  }
  if (fileSampleCount) {
    startSample = uint64_t(vi.AudioSamplesFromFrames(startFrame));
    if (startSample > fileSampleCount) {
      startSample = fileSampleCount;
    }
    endSample = uint64_t(vi.AudioSamplesFromFrames(endFrame));
    if (endSample > fileSampleCount) {
      endSample = fileSampleCount;
    }
  }
  if(outSampleCount) {
    *outSampleCount = unsigned(endSample-startSample);
  }
  return startSample;
}

bool/*success*/ AvfsAvi2File::Init(
  AvfsLog_* log)
{
  bool success = true;
  unsigned long vidType;
  unsigned long vidCompress;
  unsigned maxFrameAudDataSize = 0;
  uint16_t sampleType = 0;
  unsigned clippedSampleCount = 0xFFFFFFFF;
  unsigned maxSegFrameCount = 0;
  unsigned allocSize;
  unsigned segi;
  unsigned segSize;
  unsigned segStartFrame;
  unsigned segVidFrameCount;
  unsigned segAudFrameCount;
  unsigned segLastAudFramePackCount;
  unsigned segFrameCount;
  unsigned segDurFrameCount;
  unsigned segFrame;
  unsigned segHdrSize;
  unsigned segDataSize;
  unsigned segVidIndxSize;
  unsigned segAudIndxSize;
  unsigned segOldIndxSize;
  uint16_t bitsPerPixel;
  uint64_t duration;
  Seg* seg;
  uint8_t* buf;
  Avi2SuperIndxEntry* vidIndxEnts = 0;
  Avi2SuperIndxEntry* audIndxEnts = 0;
  Avi2OldIndxEntry* oldIndxEnts = 0;
  uint64_t frameStartSample;
  unsigned frameSampleCount;
  unsigned frameAudDataSize;
  unsigned oldi;
  const char* fourcc;
  bool noInterleave = false;

  // Setup video attributes.
  vidFrameCount = unsigned(vi.num_frames);
  frameVidDataSize = vi.BMPSize();
  bitsPerPixel = uint16_t(vi.BitsPerPixel());

  vidType = 0;
  vidCompress = 0;

  bool vidSuccess = true;

  if (vi.HasVideo()) {
      vidSuccess = vidSuccess && GetFourCC(vi.pixel_format, vi.output_format, vidType);
      vidSuccess = vidSuccess && GetBiCompression(vi.pixel_format, vi.output_format, vidCompress);
  }

  if (!vidType || !vidFrameCount || !frameVidDataSize || !vidSuccess) {
    vidType = 0;
    vidFrameCount = 0;
    frameVidDataSize = 0;
  } else {
    frameVidAlignSize = RiffAlignUp(frameVidDataSize)-frameVidDataSize;

    // Allow script to override fourcc code for the video. Non RGB
    // uncompressed AVI files are not very compatible, but specific
    // fourcc codes might help in some cases.

    fourcc = avs->GetVarAsString("AVFS_AVI_VidFcc", 0);
    if (sslen(fourcc) >= 4) {
      vidType = vidCompress = MAKETAGUINT32(
        (uint8_t)(fourcc[0]), (uint8_t)(fourcc[1]),
        (uint8_t)(fourcc[2]), (uint8_t)(fourcc[3]));
    }
  }

  if (vidType == MAKETAGUINT32('D','I','B',' '))
    frameVidFcc = avfsAvi2VidRgbFcc;       // 00db
  else
    frameVidFcc = avfsAvi2VidCompFcc;      // 00dc

  durFrameCount  = vidFrameCount;
  fileFrameCount = vidFrameCount;

<<<<<<< HEAD
  if (vi.HasAudio())
      sampleType = vi.AudioIsFloat() ? WAVE_FORMAT_IEEE_FLOAT : WAVE_FORMAT_PCM;
=======
  if (vi.HasAudio()) {
    switch(vi.sample_type) {
    case avs::SAMPLE_INT8:
    case avs::SAMPLE_INT16:
    case avs::SAMPLE_INT24:
    case avs::SAMPLE_INT32:
      sampleType = WAVE_FORMAT_PCM;
      break;
    case avs::SAMPLE_FLOAT:
      sampleType = WAVE_FORMAT_IEEE_FLOAT;
      break;
    }
  }
>>>>>>> 95015d36

  sampleSize = unsigned(vi.BytesPerAudioSample());
  fileSampleCount = unsigned(vi.num_audio_samples);

  if (!sampleType || !sampleSize || !fileSampleCount) {
    sampleType = 0;
    sampleSize = 0;
    fileSampleCount = 0;
  }
  else {
    frameAudHdrSize = sizeof(RiffTag);
    maxFrameAudDataSize = RiffAlignUp(unsigned(vi.AudioSamplesFromFrames(1)+1)*sampleSize);
    // How many frames are needed to represent audio stream.
    audFrameCount = unsigned(vi.FramesFromAudioSamples(fileSampleCount+vi.AudioSamplesFromFrames(1)-1)); // ceil!

    // Fixme - prove this test is redundant!
    if (!audFrameCount) {
      audFrameCount = 1;
    }
    // Duration of AVI is in frames, larger of audio and video
    // streams.
    if (durFrameCount < audFrameCount) {
      durFrameCount = audFrameCount;
    }

    noInterleave = avs->GetVarAsBool("AVFS_AVI_NoInterleave", false);

    if (!noInterleave) {
      // Preload extra .5 sec worth of audio samples with first frame.
      firstAudFramePackCount = unsigned(vi.fps_numerator+vi.fps_denominator-1)/  // ceil!
         (unsigned(vi.fps_denominator)*2);
      while (audFrameCount && FrameSampleCount(audFrameCount-1) == 0) {
        audFrameCount --;
      }
    }

    if (audFrameCount > fileFrameCount) {
      fileFrameCount = audFrameCount;
    }
  }

  if (clippedSampleCount > fileSampleCount) {
    clippedSampleCount = unsigned(fileSampleCount);
  }

  // Fixme - No video AVIs although unusual are valid
  if (!vidFrameCount) {
    log->Printf(L"AvfsAviMediaInit: Clip has no supported video.\n");
    success = false;
  }
  else {
    // Calculate max number of frames that can go in a 4GB segment.
    maxSegFrameCount = (   avfsAvi2Max4GbDataLstSize
                         - firstAudFramePackCount*maxFrameAudDataSize
                         - indxPrePadSize
                         - indxPostPadSize
                       )
                     /
                       (   sizeof(RiffTag)
                         + maxFrameAudDataSize
                         + sizeof(RiffTag)
                         + frameVidDataSize
                         + frameVidAlignSize
                         + sizeof(Avi2IndxEntry)*2
                         + sizeof(Avi2OldIndxEntry)*2
                       );

    fileSegCount = (fileFrameCount+maxSegFrameCount-1)/maxSegFrameCount; // ceil!
    ASSERT(fileSegCount);

    if (/*fileSegCount > 1 &&*/ avs->GetVarAsBool("AVFS_AVI_SmallSegments", false))
    {
      // Break file into 1GB segments instead of 4GB segments. Slows
      // initialization of some applications (mplayer/mencoder, vlc), but
      // may improve compatibility.
      // Calculate max number of frames that can go in each segment and
      // still have the first segment size <1GB.
      maxSegFrameCount = (   avfsAvi2MaxDataLstSize
                           - firstAudFramePackCount*maxFrameAudDataSize
                           - indxPrePadSize
                           - indxPostPadSize
                         )
                       /
                         (   sizeof(RiffTag)
                           + maxFrameAudDataSize
                           + sizeof(RiffTag)
                           + frameVidDataSize
                           + frameVidAlignSize
                           + sizeof(Avi2IndxEntry)*2
                           + sizeof(Avi2OldIndxEntry)*2
                         );

      fileSegCount = (fileFrameCount+maxSegFrameCount-1)/maxSegFrameCount;
    }

    if (fileSegCount > avfsAvi2MaxSuperIndxEntryCount) {
      fileSegCount = avfsAvi2MaxSuperIndxEntryCount;
    }
  }

  if (fileSegCount) {
    segs = static_cast<Seg**>(malloc(sizeof(segs[0])*fileSegCount));
    if (!segs) {
      success = false;
      fileSegCount = 0;
    }
    else {
      memset(segs, 0, sizeof(segs[0])*fileSegCount);
    }
  }

  if (sampleSize) {
    sampleScratch = static_cast<uint8_t*>(malloc(sampleSize));
    if (!sampleScratch) {
      success = false;
    }
  }

  // Create header and index structures for each segment in the file.

  segStartFrame = 0;
  for (segi = 0; segi < fileSegCount; segi ++) {
    segFrameCount = fileFrameCount-segStartFrame;

    if (segFrameCount > maxSegFrameCount) {
      segFrameCount = maxSegFrameCount;
    }

    segVidFrameCount = 0;

    if (segStartFrame < vidFrameCount) {
      segVidFrameCount = vidFrameCount-segStartFrame;
    }

    if (segVidFrameCount > segFrameCount) {
      segVidFrameCount = segFrameCount;
    }

    segAudFrameCount = 0;
    segLastAudFramePackCount = 0;

    if (segStartFrame < audFrameCount) {
      segAudFrameCount = audFrameCount-segStartFrame;
    }

    if (segAudFrameCount > segFrameCount) {
      segAudFrameCount = segFrameCount;
    }

    segDurFrameCount = segFrameCount;

    if (segi+1 == fileSegCount) {
      // No more segments so remaining duration in this segment.
      segDurFrameCount = durFrameCount-segStartFrame;
    }

    // If in no-interleave mode then pack each segments audio data in
    // a single chunk.
    if (noInterleave && segAudFrameCount) {
      segLastAudFramePackCount = segAudFrameCount-1;
      segAudFrameCount = 1;
    }

    segHdrSize = offsetof(AvfsAvi2SegN, dataLst.data);

    if (segi == 0) {
      segHdrSize = offsetof(AvfsAvi2Seg0, dataLst.data);
    }

    segVidIndxSize = offsetof(AvfsAvi2Indx, ents)+
      segVidFrameCount*sizeof(Avi2IndxEntry);

    segAudIndxSize = 0;

    if (fileSampleCount) {
      segAudIndxSize = offsetof(AvfsAvi2Indx, ents)+
        segAudFrameCount*sizeof(Avi2IndxEntry);
    }

    segOldIndxSize = (segi == 0)*(offsetof(AvfsAvi2OldIndx, ents)+
        (segVidFrameCount+segAudFrameCount)*sizeof(Avi2OldIndxEntry));

    allocSize = offsetof(Seg, hdr)+segHdrSize+
      segFrameCount*sizeof(seg->frameIndx[0])+segVidIndxSize+segAudIndxSize+
      segOldIndxSize;

    seg = segs[segi] = static_cast<Seg*>(malloc(allocSize));

    if (!seg) {
      success = false;
    }
    else {
      memset(seg, 0, allocSize);

      seg->startOffset           = fileSize;
      seg->startFrame            = segStartFrame;
      seg->vidFrameCount         = segVidFrameCount;
      seg->audFrameCount         = segAudFrameCount;
      seg->frameCount            = segFrameCount;
      seg->lastAudFramePackCount = segLastAudFramePackCount;
      seg->hdrSize               = segHdrSize;
      seg->vidIndxSize           = segVidIndxSize;
      seg->audIndxSize           = segAudIndxSize;
      seg->oldIndxSize           = segOldIndxSize;

      buf            = seg->hdr.buf + segHdrSize;
      seg->frameIndx = reinterpret_cast<unsigned*>(buf);
      buf           += segFrameCount*sizeof(seg->frameIndx[0]);
      seg->vidIndx   = reinterpret_cast<AvfsAvi2Indx*>(buf);
      buf           += segVidIndxSize;
      seg->audIndx   = reinterpret_cast<AvfsAvi2Indx*>(buf);
      buf           += segAudIndxSize;
      seg->oldIndx   = reinterpret_cast<AvfsAvi2OldIndx*>(buf);

      oldIndxEnts = 0;

      if (segi == 0) {

        // First segment has full header, including super index to
        // locate the per-segment index chunks.
//                                               -- RIFFLIST
        seg->hdr.seg0.lst.tag.fcc                             = riffFcc;                 // 'RIFF'
        seg->hdr.seg0.lst.fcc                                 = avi2FileFcc;             // 'AVI '

//                                               -- RIFFLIST
        seg->hdr.seg0.hdrLst.lst.tag.fcc                      = riffLstFcc;              // 'LIST'
        seg->hdr.seg0.hdrLst.lst.tag.cb                       = sizeof(seg->hdr.seg0.hdrLst)-sizeof(RiffTag);
        seg->hdr.seg0.hdrLst.lst.fcc                          = avi2HdrLstFcc;           // 'hdrl'

//                                               -- AVIMAINHEADER
        seg->hdr.seg0.hdrLst.mainHdr.tag.fcc                  = avi2MainHdrFcc;          // 'avih'
        seg->hdr.seg0.hdrLst.mainHdr.tag.cb                   = sizeof(seg->hdr.seg0.hdrLst.mainHdr)-sizeof(RiffTag);
        seg->hdr.seg0.hdrLst.mainHdr.dwMicroSecPerFrame       = unsigned((uint64_t(1000000)*unsigned(vi.fps_denominator)+unsigned(vi.fps_numerator)/2)/unsigned(vi.fps_numerator));
        seg->hdr.seg0.hdrLst.mainHdr.dwFlags                  = AVIF_HASINDEX | AVIF_ISINTERLEAVED;
        seg->hdr.seg0.hdrLst.mainHdr.dwTotalFrames            = segDurFrameCount;
        seg->hdr.seg0.hdrLst.mainHdr.dwStreams                = 1+!!fileSampleCount;
     // seg->hdr.seg0.hdrLst.mainHdr.dwSuggestedBufferSize    = 0;
        seg->hdr.seg0.hdrLst.mainHdr.dwWidth                  = vi.width;
        seg->hdr.seg0.hdrLst.mainHdr.dwHeight                 = vi.height;

//                                               -- RIFFLIST
        seg->hdr.seg0.hdrLst.vidLst.lst.tag.fcc               = riffLstFcc;              // 'LIST'
        seg->hdr.seg0.hdrLst.vidLst.lst.tag.cb                = sizeof(seg->hdr.seg0.hdrLst.vidLst)-sizeof(RiffTag);
        seg->hdr.seg0.hdrLst.vidLst.lst.fcc                   = avi2VidHdrLstFcc;        // 'strl'

//                                               -- AVISTREAMHEADER
        seg->hdr.seg0.hdrLst.vidLst.hdr.tag.fcc               = avi2StrHdrFcc;           // 'strh'
        seg->hdr.seg0.hdrLst.vidLst.hdr.tag.cb                = sizeof(seg->hdr.seg0.hdrLst.vidLst.hdr)-sizeof(RiffTag);
        seg->hdr.seg0.hdrLst.vidLst.hdr.fccType               = avi2VidStrTypeFcc;       // 'vids'
        seg->hdr.seg0.hdrLst.vidLst.hdr.fccHandler            = vidType;
        seg->hdr.seg0.hdrLst.vidLst.hdr.dwScale               = vi.fps_denominator;
        seg->hdr.seg0.hdrLst.vidLst.hdr.dwRate                = vi.fps_numerator;
        seg->hdr.seg0.hdrLst.vidLst.hdr.dwLength              = vidFrameCount;
        seg->hdr.seg0.hdrLst.vidLst.hdr.dwSuggestedBufferSize = frameVidDataSize;
        seg->hdr.seg0.hdrLst.vidLst.hdr.dwQuality             = 0xFFFFFFFF;
        seg->hdr.seg0.hdrLst.vidLst.hdr.frameRight            = int16_t(vi.width);
        seg->hdr.seg0.hdrLst.vidLst.hdr.frameBottom           = int16_t(vi.height);

//                                               -- RIFFCHUNK
        seg->hdr.seg0.hdrLst.vidLst.vidFrmt.tag.fcc           = avi2VidFrmtFcc;          // 'strf'
        seg->hdr.seg0.hdrLst.vidLst.vidFrmt.tag.cb            = sizeof(seg->hdr.seg0.hdrLst.vidLst.vidFrmt)-sizeof(RiffTag);

//                                               -- BITMAPINFOHEAD
        seg->hdr.seg0.hdrLst.vidLst.vidFrmt.biSize            = sizeof(seg->hdr.seg0.hdrLst.vidLst.vidFrmt)-sizeof(RiffTag);
        seg->hdr.seg0.hdrLst.vidLst.vidFrmt.biWidth           = vi.width;
        seg->hdr.seg0.hdrLst.vidLst.vidFrmt.biHeight          = vi.height;
        seg->hdr.seg0.hdrLst.vidLst.vidFrmt.biPlanes          = 1;
        seg->hdr.seg0.hdrLst.vidLst.vidFrmt.biBitCount        = bitsPerPixel;
        seg->hdr.seg0.hdrLst.vidLst.vidFrmt.biCompression     = vidCompress;
        seg->hdr.seg0.hdrLst.vidLst.vidFrmt.biSizeImage       = frameVidDataSize;

//                                               -- AVISUPERINDEX
        seg->hdr.seg0.hdrLst.vidLst.indx.hdr.tag.fcc          = avi2IndxFcc;             // 'indx'
        seg->hdr.seg0.hdrLst.vidLst.indx.hdr.tag.cb           = sizeof(seg->hdr.seg0.hdrLst.vidLst.indx)-sizeof(RiffTag);
        seg->hdr.seg0.hdrLst.vidLst.indx.hdr.wLongsPerEntry   = sizeof(seg->hdr.seg0.hdrLst.vidLst.indx.ents[0])/4;
        seg->hdr.seg0.hdrLst.vidLst.indx.hdr.dwChunkId        = frameVidFcc;             // '00db' DIB or '00dc' Compressed
        seg->hdr.seg0.hdrLst.vidLst.indx.hdr.bIndxSubType     = AVI_INDEX_SUB_DEFAULT;
        seg->hdr.seg0.hdrLst.vidLst.indx.hdr.bIndxType        = AVI_INDEX_OF_INDEXES;
        seg->hdr.seg0.hdrLst.vidLst.indx.hdr.nEntriesInUse    = fileSegCount;

//                                               -- RIFFLIST
        seg->hdr.seg0.hdrLst.audLst.lst.tag.fcc               = fileSampleCount?riffLstFcc:riffJunkFcc; // 'LIST' or 'JUNK'
        seg->hdr.seg0.hdrLst.audLst.lst.tag.cb                = sizeof(seg->hdr.seg0.hdrLst.audLst)-sizeof(RiffTag);
        seg->hdr.seg0.hdrLst.audLst.lst.fcc                   = avi2AudHdrLstFcc;        // 'strl'

//                                               -- AVISTREAMHEADER
        seg->hdr.seg0.hdrLst.audLst.hdr.tag.fcc               = avi2StrHdrFcc;           // 'strh'
        seg->hdr.seg0.hdrLst.audLst.hdr.tag.cb                = sizeof(seg->hdr.seg0.hdrLst.audLst.hdr)-sizeof(RiffTag);
        seg->hdr.seg0.hdrLst.audLst.hdr.fccType               = avi2AudStrTypeFcc;       // 'auds'
     // seg->hdr.seg0.hdrLst.audLst.hdr.fccHandler            = ?;
        seg->hdr.seg0.hdrLst.audLst.hdr.dwInitialFrames       = 1; // audio preload ?
        seg->hdr.seg0.hdrLst.audLst.hdr.dwScale               = sampleSize;
        seg->hdr.seg0.hdrLst.audLst.hdr.dwRate                = vi.SamplesPerSecond()*sampleSize;
        seg->hdr.seg0.hdrLst.audLst.hdr.dwLength              = clippedSampleCount;
        seg->hdr.seg0.hdrLst.audLst.hdr.dwSuggestedBufferSize = unsigned(LocateFrameSamples(1, 1, 0)+1)*sampleSize;
        seg->hdr.seg0.hdrLst.audLst.hdr.dwQuality             = 0xFFFFFFFF;
        seg->hdr.seg0.hdrLst.audLst.hdr.dwSampleSize          = sampleSize;

//                                               -- RIFFCHUNK
        seg->hdr.seg0.hdrLst.audLst.audFrmt.tag.fcc           = avi2AudFrmtFcc;          // 'strf'
        seg->hdr.seg0.hdrLst.audLst.audFrmt.tag.cb            = sizeof(seg->hdr.seg0.hdrLst.audLst.audFrmt)-sizeof(RiffTag);

//                                               -- PCMWAVEFORMAT
        seg->hdr.seg0.hdrLst.audLst.audFrmt.wFormatTag        = sampleType;
        seg->hdr.seg0.hdrLst.audLst.audFrmt.nChannels         = uint16_t(vi.AudioChannels());
        seg->hdr.seg0.hdrLst.audLst.audFrmt.nSamplesPerSec    = vi.SamplesPerSecond();
        seg->hdr.seg0.hdrLst.audLst.audFrmt.nAvgBytesPerSec   = vi.SamplesPerSecond()*sampleSize;
        seg->hdr.seg0.hdrLst.audLst.audFrmt.nBlockAlign       = uint16_t(sampleSize);
        seg->hdr.seg0.hdrLst.audLst.audFrmt.wBitsPerSample    = uint16_t(vi.BytesPerChannelSample()*8);

//                                               -- AVISUPERINDEX
        seg->hdr.seg0.hdrLst.audLst.indx.hdr.tag.fcc          = avi2IndxFcc;             // 'indx'
        seg->hdr.seg0.hdrLst.audLst.indx.hdr.tag.cb           = sizeof(seg->hdr.seg0.hdrLst.audLst.indx)-sizeof(RiffTag);
        seg->hdr.seg0.hdrLst.audLst.indx.hdr.wLongsPerEntry   = sizeof(seg->hdr.seg0.hdrLst.audLst.indx.ents[0])/4;
        seg->hdr.seg0.hdrLst.audLst.indx.hdr.dwChunkId        = avfsAvi2AudFcc;          // '01wb'
        seg->hdr.seg0.hdrLst.audLst.indx.hdr.bIndxSubType     = AVI_INDEX_SUB_DEFAULT;
        seg->hdr.seg0.hdrLst.audLst.indx.hdr.bIndxType        = AVI_INDEX_OF_INDEXES;
        seg->hdr.seg0.hdrLst.audLst.indx.hdr.nEntriesInUse    = fileSegCount;

//                                               -- RIFFLIST
        seg->hdr.seg0.hdrLst.extLst.lst.tag.fcc               = riffLstFcc;              // 'LIST'
        seg->hdr.seg0.hdrLst.extLst.lst.tag.cb                = sizeof(seg->hdr.seg0.hdrLst.extLst)-sizeof(RiffTag);
        seg->hdr.seg0.hdrLst.extLst.lst.fcc                   = avi2ExtHdrLstFcc;        // 'odml'

//                                               -- AVIEXTHEADER
        seg->hdr.seg0.hdrLst.extLst.hdr.tag.fcc               = avi2ExtHdrFcc;           // 'dmlh'
        seg->hdr.seg0.hdrLst.extLst.hdr.tag.cb                = sizeof(seg->hdr.seg0.hdrLst.extLst.hdr)-sizeof(RiffTag);
        seg->hdr.seg0.hdrLst.extLst.hdr.dwGrandFrames         = durFrameCount;

//                                               -- RIFFCHUNK
        seg->hdr.seg0.hdrLst.junk.hdr.tag.fcc                 = riffJunkFcc;             // 'JUNK'
        seg->hdr.seg0.hdrLst.junk.hdr.tag.cb                  = sizeof(seg->hdr.seg0.hdrLst.junk)-sizeof(RiffTag);

//                                               -- RIFFLIST
        seg->hdr.seg0.dataLst.lst.tag.fcc                     = riffLstFcc;              // 'LIST'
        seg->hdr.seg0.dataLst.lst.fcc                         = avi2DataLstFcc;          // 'movi'

        // Save ptr to super indexes in first segment header, to
        // allow filling in super index entries as per segment
        // index chunks are built.
        vidIndxEnts = seg->hdr.seg0.hdrLst.vidLst.indx.ents;
        audIndxEnts = seg->hdr.seg0.hdrLst.audLst.indx.ents;

        // First segment also has a legacy AVI v1 index for
        // compatibility with picky applications.
        oldIndxEnts = seg->oldIndx->ents;
      }
      else {

        // Non-first segments have only a minimal RIFF header, and
        // no legacy index.

//                                               -- RIFFLIST
        seg->hdr.segN.lst.tag.fcc                             = riffFcc;                 // 'RIFF'
        seg->hdr.segN.lst.fcc                                 = avi2SegLstFcc;           // 'AVIX'

//                                               -- RIFFLIST
        seg->hdr.segN.dataLst.lst.tag.fcc                     = riffLstFcc;              // 'LIST'
        seg->hdr.segN.dataLst.lst.fcc                         = avi2DataLstFcc;          // 'movi'
      }

      // Build the per segment indexes, audio, video, and an
      // internal frame index needed by the read logic. The
      // base offset for the audio and video indexes is the
      // offset of the RIFF header at the start of the segment.

      segSize = segHdrSize;
      oldi = 0;
      segDataSize = 0;
      for (segFrame = 0; segFrame < segFrameCount; segFrame ++) {

        // Since the per-frame audio chunk can vary in size, we need
        // a frame index so the read logic can quickly associate
        // file offsets back to frame.
        seg->frameIndx[segFrame] = segDataSize;

        if (segFrame < segAudFrameCount) {
          frameStartSample = LocateFrameSamples(segStartFrame+segFrame,
                                                (segFrame+1 == segAudFrameCount) ? segLastAudFramePackCount+1 : 1,
                                                &frameSampleCount);
          ASSERT(frameSampleCount);
          frameAudDataSize = frameSampleCount*sampleSize;

          seg->audIndx->ents[segFrame].dwOffset = segSize+segDataSize + sizeof(RiffTag);
          seg->audIndx->ents[segFrame].dwSize   = frameAudDataSize;

          if (oldIndxEnts) {
            oldIndxEnts[oldi].dwChunkId = avfsAvi2AudFcc;         // '01wb'
            oldIndxEnts[oldi].dwFlags   = AVIIF_KEYFRAME;
            oldIndxEnts[oldi].dwOffset  = segSize+segDataSize;
            oldIndxEnts[oldi].dwSize    = frameAudDataSize;
            oldi ++;
          }
          segDataSize += sizeof(RiffTag)+RiffAlignUp(frameAudDataSize);
        }

        if (segFrame < segVidFrameCount) {
          seg->vidIndx->ents[segFrame].dwOffset = segSize+segDataSize+sizeof(RiffTag);
          seg->vidIndx->ents[segFrame].dwSize   = frameVidDataSize;

          if (oldIndxEnts) {
            oldIndxEnts[oldi].dwChunkId = frameVidFcc;
            oldIndxEnts[oldi].dwFlags   = AVIIF_KEYFRAME;
            oldIndxEnts[oldi].dwOffset  = segSize+segDataSize;
            oldIndxEnts[oldi].dwSize    = frameVidDataSize;
            oldi ++;
          }
          segDataSize += sizeof(RiffTag)+frameVidDataSize+frameVidAlignSize;
        }
      }
      seg->dataSize = segDataSize;
      segSize += segDataSize;

      // Junk pad before index, to keep cache block aligned reads of index
      // from overlapping audio/video data.
      segSize += indxPrePadSize;

      // Update the super index in the first segment header with the
      // location of this segments audio and video index chunks.

      seg->vidIndx->hdr.tag.fcc          = avfsAvi2VidIndxFcc;             // 'ix00'
      seg->vidIndx->hdr.tag.cb           = segVidIndxSize-sizeof(RiffTag);
      seg->vidIndx->hdr.wLongsPerEntry   = sizeof(seg->vidIndx->ents[0])/4;
      seg->vidIndx->hdr.bIndxType        = AVI_INDEX_OF_CHUNKS;
      seg->vidIndx->hdr.nEntriesInUse    = segVidFrameCount;
      seg->vidIndx->hdr.dwChunkId        = frameVidFcc;
      seg->vidIndx->hdr.qwBaseOffsetLow  = uint32_t(fileSize);
      seg->vidIndx->hdr.qwBaseOffsetHigh = uint32_t(fileSize>>32);

      vidIndxEnts[segi].qwOffsetLow  = uint32_t(fileSize+segSize);
      vidIndxEnts[segi].qwOffsetHigh = uint32_t((fileSize+segSize)>>32);
      vidIndxEnts[segi].dwSize       = offsetof(AvfsAvi2Indx, ents)+sizeof(seg->vidIndx->ents[0])*segFrameCount;
      vidIndxEnts[segi].dwDuration   = segVidFrameCount;

      segSize += segVidIndxSize;

      if (fileSampleCount) {
        LocateFrameSamples(segStartFrame, segAudFrameCount+segLastAudFramePackCount, &frameSampleCount);

        seg->audIndx->hdr.tag.fcc          = avfsAvi2AudIndxFcc;             // 'ix01'
        seg->audIndx->hdr.tag.cb           = segAudIndxSize-sizeof(RiffTag);
        seg->audIndx->hdr.wLongsPerEntry   = sizeof(seg->audIndx->ents[0])/4;
        seg->audIndx->hdr.bIndxType        = AVI_INDEX_OF_CHUNKS;
        seg->audIndx->hdr.nEntriesInUse    = segAudFrameCount;
        seg->audIndx->hdr.dwChunkId        = avfsAvi2AudFcc;         // '01wb'
        seg->audIndx->hdr.qwBaseOffsetLow  = uint32_t(fileSize);
        seg->audIndx->hdr.qwBaseOffsetHigh = uint32_t(fileSize>>32);

        audIndxEnts[segi].qwOffsetLow  = uint32_t(fileSize+segSize);
        audIndxEnts[segi].qwOffsetHigh = uint32_t((fileSize+segSize)>>32);
        audIndxEnts[segi].dwSize       = offsetof(AvfsAvi2Indx, ents)+sizeof(seg->audIndx->ents[0])*segFrameCount;
        audIndxEnts[segi].dwDuration   = frameSampleCount;

        segSize += segAudIndxSize;
      }

      // Update the data list (movi) header now that size is known.
      if (segi == 0) {
        seg->hdr.seg0.dataLst.lst.tag.cb  = segSize-offsetof(AvfsAvi2Seg0, dataLst)-sizeof(RiffTag);
      }
      else {
        seg->hdr.segN.dataLst.lst.tag.cb  = segSize-offsetof(AvfsAvi2SegN, dataLst)-sizeof(RiffTag);
      }

      // For the first segment update the segment header with
      // the final location of the legacy index.
      if (segOldIndxSize) {
        seg->oldIndx->tag.fcc = avi2OldIndxFcc;
        seg->oldIndx->tag.cb  = segOldIndxSize-sizeof(RiffTag);
        segSize += segOldIndxSize;
      }

      // Junk padding after index, to keep cache block aligned
      // reads of index data from overlapping audio/video data.
      segSize += indxPostPadSize;

      // Update the segment RIFF header with the final segment size.
      if (segi == 0) {
        seg->hdr.seg0.lst.tag.cb = segSize-sizeof(RiffTag);
      }
      else {
        seg->hdr.segN.lst.tag.cb = segSize-sizeof(RiffTag);
      }
      seg->segSize = segSize;
      ASSERT(RiffAlignUp(segSize) == segSize);
      ASSERT(segSize <= avi2Max4GbSegSize);

      fileSize += segSize;
    }
    segStartFrame += segFrameCount;
  }

  if (segs && segs[0]) {
    duration = (uint64_t(durFrameCount)*unsigned(vi.fps_denominator)+
      unsigned(vi.fps_numerator)/2)/unsigned(vi.fps_numerator);
    duration += !duration;
    segs[0]->hdr.seg0.hdrLst.mainHdr.dwMaxBytesPerSec = unsigned(fileSize/duration);
  }

  ASSERT(!success || segStartFrame == fileFrameCount);
  return success;
}

void AvfsAvi2File::AddRef(void)
{
  ASSERT(references);
  references ++;
}

void AvfsAvi2File::Release(void)
{
  ASSERT(references);
  if (!--references) {
    delete this;
  }
}

static void copyPlaneAvs(
  uint8_t*     &buffer,
  size_t       &offset,
  size_t       &rqsize,
  avs::PVideoFrame  &frame,
  int          plane,
  unsigned     alignMask/*align-1*/)
{
  if (rqsize) {
    const unsigned rowsize = (frame->GetRowSize(plane) + alignMask) & ~alignMask;
    const unsigned plsize  = frame->GetHeight(plane) * rowsize;
    const unsigned pitch   = frame->GetPitch(plane);

    if (offset < plsize) {
      size_t size = std::min(plsize - offset, rqsize);

      const uint8_t* data = frame->GetReadPtr(plane);

      data += (offset / rowsize) * pitch;
      size_t initoff = offset % rowsize;
      offset += size;
      rqsize -= size;

      while (size > 0) {
        size_t xfer = std::min(rowsize-initoff, size);
        memcpy(buffer, data+initoff, xfer);
        buffer += xfer;
        size   -= xfer;
        data   += pitch;
        initoff = 0;
      }
    }
    offset -= plsize;
  }
}

static void copyPlaneVS(
    uint8_t*     &buffer,
    size_t     &offset,
    size_t     &rqsize,
    const VSFrameRef *frame,
    int          plane,
    unsigned     alignMask,/*align-1*/
    const VSAPI *vsapi) {
    if (rqsize) {
        const VSFormat *fi = vsapi->getFrameFormat(frame);
        if (plane == 2 && fi->id != pfYUV411P8)
            plane = 1;
        else if (plane == 1 && fi->id != pfYUV411P8)
            plane = 2;
        const unsigned rowsize = (vsapi->getFrameWidth(frame, plane) * fi->bytesPerSample + alignMask) & ~alignMask;
        const unsigned plsize = vsapi->getFrameHeight(frame, plane) * rowsize;
        const unsigned pitch = vsapi->getStride(frame, plane);

        if (offset < plsize) {
            size_t size = std::min(plsize - offset, rqsize);

            const uint8_t* data = vsapi->getReadPtr(frame, plane);

            data += (offset / rowsize) * pitch;
            size_t initoff = offset % rowsize;
            offset += size;
            rqsize -= size;

            while (size > 0) {
                size_t xfer = std::min(rowsize - initoff, size);
                memcpy(buffer, data + initoff, xfer);
                buffer += xfer;
                size -= xfer;
                data += pitch;
                initoff = 0;
            }
        }
        offset -= plsize;
    }
}

bool/*success*/ AvfsAvi2File::GetFrameData(
  AvfsLog_* log,
  uint8_t* buffer,
  unsigned n,
  size_t offset,
  size_t size)
{
  ASSERT(offset < frameVidDataSize && offset+size <= frameVidDataSize);
  bool success = true;
  if (vssynther) {
      const VSAPI *vsapi = vssynther->GetVSApi();
      const VSFrameRef *frame = vssynther->GetFrame(log, n, &success);
      if (success) {
          if (NeedsPacking(vssynther->GetVideoInfo().pixel_format)) {
              memcpy(buffer, vssynther->GetPackedFrame() + offset, size);
          } else {
              copyPlaneVS(buffer, offset, size, frame, 0, (vsapi->getFrameFormat(frame)->numPlanes == 1) ? 3 : 0, vsapi);
              copyPlaneVS(buffer, offset, size, frame, 1, 0, vsapi);
              copyPlaneVS(buffer, offset, size, frame, 2, 0, vsapi);
              ASSERT(size == 0);
          }
      }
      vsapi->freeFrame(frame);
  } else {
      avs::PVideoFrame frame = avssynther->GetFrame(log, n, &success);
      if (success) {
          int pixel_format = avssynther->GetVideoInfo().pixel_format;
          if (NeedsPacking(pixel_format)) {
              memcpy(buffer, avssynther->GetPackedFrame() + offset, size);
          } else {
              // This logic is dodgy because of these reasons:
              // RGB32 and YUY2 has no code path. But PLANAR_Y works just as well for these
              // They won't be explicitly aligned but it doesn't matter since they're always mod4
              // Poking extra planes will read nothing so it's harmless
              copyPlaneAvs(buffer, offset, size, frame, avs::PLANAR_Y, (pixel_format == pfGray8 || pixel_format == pfGray16) ? 3 : 0);
              copyPlaneAvs(buffer, offset, size, frame, avs::PLANAR_V, 0);
              copyPlaneAvs(buffer, offset, size, frame, avs::PLANAR_U, 0);
              ASSERT(size == 0);
          }
      }
  }
  return success;
}

bool/*success*/ AvfsAvi2File::ReadMedia(
  AvfsLog_* log,
  uint64_t inFileOffset,
  void* inBuffer,
  size_t inRequestedSize)
{
  // Avfspfm.cpp logic makes some guarantees.
  ASSERT(inRequestedSize);
  ASSERT(inFileOffset < fileSize);
  ASSERT(inFileOffset+inRequestedSize <= fileSize);

  bool success = true;
  uint64_t fileOffset = inFileOffset;
  size_t remainingSize = inRequestedSize;
  uint8_t* buffer = static_cast<uint8_t*>(inBuffer);
  unsigned segi = 0;
  size_t offset = 0;
  unsigned b;
  unsigned extraOffset;
  size_t partSize;
  unsigned segFrame;
  unsigned check;
  uint64_t startSample;
  unsigned sampleCount;
  unsigned audDataSize;
  unsigned audAlignSize;
  RiffTag riffTag;
  Seg* seg;

  // Init logic has pre-setup the header and index data needed
  // to satisfy reads.

  // Binary search for segment containing start of needed data.
  ASSERT(fileSegCount);
  b = 1;
  while (b < fileSegCount) {
    b <<= 1;
  }
  segi = 0;
  while ((b >>= 1) != 0) {
    segi |= b;
    if (segi >= fileSegCount || segs[segi]->startOffset > fileOffset) {
      segi &= ~b;
    }
  }
  offset = unsigned(fileOffset-segs[segi]->startOffset);

  // For each segment containing needed data.
  while (success && remainingSize) {
    seg = segs[segi];

    // Copy any needed segment header.
    if (offset >= seg->hdrSize) {
      offset -= seg->hdrSize;
    }
    else {
      if (remainingSize) {
        partSize = seg->hdrSize-offset;
        if (partSize > remainingSize) {
          partSize = remainingSize;
        }
        if (partSize) {
          memcpy(buffer, reinterpret_cast<uint8_t*>(&(seg->hdr))+offset,
            partSize);
        }
        buffer += partSize;
        remainingSize -= partSize;
      }
      offset = 0;
    }

    // Copy any needed frame data, one at a time.

    // Binary search for frame containing start of needed data.
    segFrame = 0;
    check = 0;
    if (offset >= seg->dataSize) {
      offset -= seg->dataSize;
      segFrame = UINT_MAX;
    }
    else
    {
      b = 1;
      while (b < seg->frameCount) {
        b <<= 1;
      }
      while ((b >>= 1) != 0) {
        segFrame |= b;
        if (segFrame >= seg->frameCount || (seg->frameIndx[segFrame] > offset)) {
          segFrame &= ~b;
        }
      }
      offset -= seg->frameIndx[segFrame];
    }

    while (remainingSize && segFrame < seg->frameCount) {
      check = 0;

      if(segFrame < seg->audFrameCount) {
        // Last audio frame may get extra samples if in interleave
        // disabled.
        startSample = LocateFrameSamples(seg->startFrame+segFrame,
          (segFrame+1 == seg->audFrameCount) ? seg->lastAudFramePackCount+1 : 1,
          &sampleCount);
        ASSERT(sampleCount);
        audDataSize = sampleCount*sampleSize;
        audAlignSize = RiffAlignUp(audDataSize)-audDataSize;

        // Copy any needed portion of frame audio header.
        check += sizeof(riffTag);
        if (offset >= sizeof(riffTag)) {
          offset -= sizeof(riffTag);
        }
        else {
          if (remainingSize) {
            riffTag.fcc = avfsAvi2AudFcc;         // '01wb'
            riffTag.cb  = audDataSize;
            partSize = sizeof(riffTag)-offset;
            if (partSize > remainingSize) {
              partSize = remainingSize;
            }
            memcpy(buffer, reinterpret_cast<uint8_t*>(&riffTag)+offset,
               partSize);
            buffer += partSize;
            remainingSize -= partSize;
          }
          offset = 0;
        }

        // Copy any needed frame audio data.
        check += audDataSize;
        if (offset >= audDataSize) {
          offset -= audDataSize;
        }
        else {
          // Deal with ragged front.
          extraOffset = offset%sampleSize;
          if (remainingSize && extraOffset) {
            partSize = sampleSize-extraOffset;
            if (partSize > remainingSize) {
              partSize = remainingSize;
            }
            success = success && avs->GetAudio(log, sampleScratch,
              offset/sampleSize, 1);
            memcpy(buffer, sampleScratch+extraOffset, partSize);
            buffer += partSize;
            remainingSize -= partSize;
            offset += partSize;
          }

          // Do sample aligned bulk of transfer.
          if (offset < audDataSize && remainingSize >= sampleSize) {
            ASSERT(offset%sampleSize == 0);
            partSize = audDataSize-offset;
            if (partSize > remainingSize) {
              partSize = remainingSize-remainingSize%sampleSize;
            }
            success = success && avs->GetAudio(log, buffer, startSample+
              offset/sampleSize, int(partSize/sampleSize));
            buffer += partSize;
            remainingSize -= partSize;
            offset += partSize;
          }

          // Deal with ragged tail.
          if (offset < audDataSize && remainingSize) {
            ASSERT(remainingSize < sampleSize);
            success = success && avs->GetAudio(log, sampleScratch,
              startSample+offset/sampleSize, 1);
            memcpy(buffer, sampleScratch, remainingSize);
            buffer += remainingSize;
            remainingSize = 0;
          }
          offset = 0;
        }

        // Pad audio data up to riff alignment.
        check += audAlignSize;
        if (offset >= audAlignSize) {
          offset -= audAlignSize;
        }
        else {
          if (remainingSize) {
            partSize = audAlignSize-offset;
            if (partSize > remainingSize) {
              partSize = remainingSize;
            }
            memset(buffer, 0, remainingSize);
            buffer += remainingSize;
            remainingSize = 0;
          }
          offset = 0;
        }
      }

      if (segFrame < seg->vidFrameCount) {
        // Copy any needed portion of frame video header.
        check += sizeof(riffTag);
        if (offset >= sizeof(riffTag)) {
          offset -= sizeof(riffTag);
        }
        else {
          if (remainingSize) {
            riffTag.fcc = frameVidFcc;
            riffTag.cb  = frameVidDataSize;
            partSize = sizeof(riffTag)-offset;
            if (partSize > remainingSize) {
              partSize = remainingSize;
            }
            memcpy(buffer, reinterpret_cast<uint8_t*>(&riffTag)+offset,
              partSize);
            buffer += partSize;
            remainingSize -= partSize;
          }
          offset = 0;
        }

        // Copy needed portion of frame video data.
        check += frameVidDataSize;
        if (offset >= frameVidDataSize) {
          offset -= frameVidDataSize;
        }
        else {
          if (remainingSize) {
            partSize = frameVidDataSize-offset;
            if (partSize > remainingSize) {
              partSize = remainingSize;
            }
            success = success && GetFrameData(log, buffer,
              seg->startFrame+segFrame, offset, partSize);
            buffer += partSize;
            remainingSize -= partSize;
          }
          offset = 0;
        }

        // Pad video data up to riff alignment.
        check += frameVidAlignSize;
        if (offset >= frameVidAlignSize) {
          offset -= frameVidAlignSize;
        }
        else {
          if (remainingSize) {
            partSize = frameVidAlignSize-offset;
            if (partSize > remainingSize) {
              partSize = remainingSize;
            }
            memset(buffer, 0, remainingSize);
            buffer += remainingSize;
            remainingSize = 0;
          }
          offset = 0;
        }
      }

      // Next frame.
      segFrame ++;
#ifndef NDEBUG
      unsigned temp = seg->dataSize;
      if(segFrame < seg->frameCount) {
        temp = seg->frameIndx[segFrame];
      }
      temp -= seg->frameIndx[segFrame-1];
      ASSERT(check == temp);
#endif
    }

    // Copy any needed portion of pre-index pad.
    if (offset >= indxPrePadSize) {
      offset -= indxPrePadSize;
    }
    else {
      ASSERT(indxPrePadSize >= sizeof(riffTag));
      if (offset >= sizeof(riffTag)) {
        offset -= sizeof(riffTag);
      }
      else {
        if (remainingSize) {
          riffTag.fcc = riffJunkFcc;
          riffTag.cb  = indxPrePadSize-sizeof(riffTag);
          partSize = sizeof(riffTag)-offset;
          if (partSize > remainingSize) {
            partSize = remainingSize;
          }
          memcpy(buffer, reinterpret_cast<uint8_t*>(&riffTag)+offset,
             partSize);
          buffer += partSize;
          remainingSize -= partSize;
        }
        offset = 0;
      }
      if (remainingSize) {
        partSize = indxPrePadSize-sizeof(riffTag)-offset;
        if (partSize > remainingSize) {
          partSize = remainingSize;
        }
        memset(buffer, 0, partSize);
        buffer += partSize;
        remainingSize -= partSize;
      }
      offset = 0;
    }

    // Copy any needed portion of video index.
    if (offset >= seg->vidIndxSize) {
      offset -= seg->vidIndxSize;
    }
    else {
      if (remainingSize) {
        partSize = seg->vidIndxSize-offset;
        if (partSize > remainingSize) {
          partSize = remainingSize;
        }
        memcpy(buffer, reinterpret_cast<uint8_t*>(seg->vidIndx)+offset,
          partSize);
        buffer += partSize;
        remainingSize -= partSize;
      }
      offset = 0;
    }

    // Copy any needed portion of audio index.
    if (offset >= seg->audIndxSize) {
      offset -= seg->audIndxSize;
    }
    else {
      if (remainingSize) {
        partSize = seg->audIndxSize-offset;
        if (partSize > remainingSize) {
          partSize = remainingSize;
        }
        memcpy(buffer, reinterpret_cast<uint8_t*>(seg->audIndx)+offset,
          partSize);
        buffer += partSize;
        remainingSize -= partSize;
      }
      offset = 0;
    }

    // Copy any needed portion of legacy index.
    if (offset >= seg->oldIndxSize) {
      offset -= seg->oldIndxSize;
    }
    else {
      if (remainingSize) {
        partSize = seg->oldIndxSize-offset;
        if (partSize > remainingSize) {
          partSize = remainingSize;
        }
        memcpy(buffer, reinterpret_cast<uint8_t*>(seg->oldIndx)+offset,
          partSize);
        buffer += partSize;
        remainingSize -= partSize;
      }
      offset = 0;
    }

    // Copy any needed portion of post-index pad.
    if (offset >= indxPostPadSize) {
      offset -= indxPostPadSize;
    }
    else {
      ASSERT(sizeof(riffTag) <= indxPostPadSize);
      if (offset >= sizeof(riffTag)) {
        offset -= sizeof(riffTag);
      }
      else {
        if (remainingSize) {
          riffTag.fcc = riffJunkFcc;
          riffTag.cb  = indxPostPadSize-sizeof(riffTag);
          partSize = sizeof(riffTag)-offset;
          if (partSize > remainingSize) {
            partSize = remainingSize;
          }
          memcpy(buffer, reinterpret_cast<uint8_t*>(&riffTag)+offset,
             partSize);
          buffer += partSize;
          remainingSize -= partSize;
        }
        offset = 0;
      }
      if (remainingSize) {
        partSize = indxPostPadSize-sizeof(riffTag)-offset;
        if (partSize > remainingSize) {
          partSize = remainingSize;
        }
        memset(buffer, 0, partSize);
        buffer += partSize;
        remainingSize -= partSize;
      }
      offset = 0;
    }

    // Next segment.
    segi++;
    offset = 0;
  }

  return success;
}

void AvfsAviMediaInit(
  AvfsLog_* log,
  Avisynther_* avs,
  AvfsVolume_* volume)
{
  ASSERT(log && avs && volume);
  static const size_t maxNameChars = 300;
  wchar_t name[maxNameChars];
  AvfsAvi2File* avi = new(std::nothrow) AvfsAvi2File(avs);
  if (avi && !avi->Init(log)) {
    avi->Release();
    avi = 0;
  }
  if (avi) {
    ssformat(name, maxNameChars, L"%s.avi", volume->GetMediaName());
    volume->CreateMediaFile(avi, name, avi->fileSize);
    avi->Release();
  }
}

void VsfsAviMediaInit(
    AvfsLog_* log,
    VapourSynther_* avs,
    AvfsVolume_* volume) {
    ASSERT(log && avs && volume);
    static const size_t maxNameChars = 300;
    wchar_t name[maxNameChars];
    AvfsAvi2File* avi = new(std::nothrow) AvfsAvi2File(avs);
    if (avi && !avi->Init(log)) {
        avi->Release();
        avi = 0;
    }
    if (avi) {
        ssformat(name, maxNameChars, L"%s.avi", volume->GetMediaName());
        volume->CreateMediaFile(avi, name, avi->fileSize);
        avi->Release();
    }
}
<|MERGE_RESOLUTION|>--- conflicted
+++ resolved
@@ -636,24 +636,8 @@
   durFrameCount  = vidFrameCount;
   fileFrameCount = vidFrameCount;
 
-<<<<<<< HEAD
   if (vi.HasAudio())
       sampleType = vi.AudioIsFloat() ? WAVE_FORMAT_IEEE_FLOAT : WAVE_FORMAT_PCM;
-=======
-  if (vi.HasAudio()) {
-    switch(vi.sample_type) {
-    case avs::SAMPLE_INT8:
-    case avs::SAMPLE_INT16:
-    case avs::SAMPLE_INT24:
-    case avs::SAMPLE_INT32:
-      sampleType = WAVE_FORMAT_PCM;
-      break;
-    case avs::SAMPLE_FLOAT:
-      sampleType = WAVE_FORMAT_IEEE_FLOAT;
-      break;
-    }
-  }
->>>>>>> 95015d36
 
   sampleSize = unsigned(vi.BytesPerAudioSample());
   fileSampleCount = unsigned(vi.num_audio_samples);
